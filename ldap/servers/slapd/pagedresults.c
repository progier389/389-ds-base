--- conflicted
+++ resolved
@@ -390,12 +390,9 @@
     conn->c_search_result_count = 0;
     conn->c_timelimit = 0;
     conn->c_flags &= ~CONN_FLAG_PAGEDRESULTS_PROCESSING;
-<<<<<<< HEAD
-=======
     if (needlock) {
         PR_Unlock(conn->c_mutex);
     }
->>>>>>> ce1d30ad
     return rc;
 }
 
