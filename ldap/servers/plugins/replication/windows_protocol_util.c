/** BEGIN COPYRIGHT BLOCK
 * This Program is free software; you can redistribute it and/or modify it under
 * the terms of the GNU General Public License as published by the Free Software
 * Foundation; version 2 of the License.
 * 
 * This Program is distributed in the hope that it will be useful, but WITHOUT
 * ANY WARRANTY; without even the implied warranty of MERCHANTABILITY or FITNESS
 * FOR A PARTICULAR PURPOSE. See the GNU General Public License for more details.
 * 
 * You should have received a copy of the GNU General Public License along with
 * this Program; if not, write to the Free Software Foundation, Inc., 59 Temple
 * Place, Suite 330, Boston, MA 02111-1307 USA.
 * 
 * In addition, as a special exception, Red Hat, Inc. gives You the additional
 * right to link the code of this Program with code not covered under the GNU
 * General Public License ("Non-GPL Code") and to distribute linked combinations
 * including the two, subject to the limitations in this paragraph. Non-GPL Code
 * permitted under this exception must only link to the code of this Program
 * through those well defined interfaces identified in the file named EXCEPTION
 * found in the source code files (the "Approved Interfaces"). The files of
 * Non-GPL Code may instantiate templates or use macros or inline functions from
 * the Approved Interfaces without causing the resulting work to be covered by
 * the GNU General Public License. Only Red Hat, Inc. may make changes or
 * additions to the list of Approved Interfaces. You must obey the GNU General
 * Public License in all respects for all of the Program code and other code used
 * in conjunction with the Program except the Non-GPL Code covered by this
 * exception. If you modify this file, you may extend this exception to your
 * version of the file, but you are not obligated to do so. If you do not wish to
 * provide this exception without modification, you must delete this exception
 * statement from your version and license this file solely under the GPL without
 * exception. 
 * 
 * 
 * Copyright (C) 2001 Sun Microsystems, Inc. Used by permission.
 * Copyright (C) 2005 Red Hat, Inc.
 * All rights reserved.
 * END COPYRIGHT BLOCK **/

#ifdef HAVE_CONFIG_H
#  include <config.h>
#endif


/* repl5_protocol_util.c */
/*

Code common to both incremental and total protocols.

*/

#include "repl5.h"
#include "repl5_prot_private.h"
#include "windowsrepl.h"
#include "slap.h"

#include <unicode/ustring.h> /* UTF8 conversion */


int ruv_private_new( RUV **ruv, RUV *clone );

#ifdef FOR_DEBUGGING
static Slapi_Entry* windows_entry_already_exists(Slapi_Entry *e);
static void extract_guid_from_entry_bv(Slapi_Entry *e, const struct berval **bv);
#endif
static void windows_map_mods_for_replay(Private_Repl_Protocol *prp,LDAPMod **original_mods, LDAPMod ***returned_mods, int is_user, char** password);
static int is_subject_of_agreement_local(const Slapi_Entry *local_entry,const Repl_Agmt *ra);
static int is_dn_subject_of_agreement_local(const Slapi_DN *sdn, const Repl_Agmt *ra);
static int windows_create_remote_entry(Private_Repl_Protocol *prp,Slapi_Entry *original_entry, Slapi_DN *remote_sdn, Slapi_Entry **remote_entry, char** password);
static int windows_get_local_entry(const Slapi_DN* local_dn,Slapi_Entry **local_entry);
static int windows_get_local_entry_by_uniqueid(Private_Repl_Protocol *prp,const char* uniqueid,Slapi_Entry **local_entry, int is_global);
static int windows_get_local_tombstone_by_uniqueid(Private_Repl_Protocol *prp,const char* uniqueid,Slapi_Entry **local_entry);
static int windows_search_local_entry_by_uniqueid(Private_Repl_Protocol *prp, const char *uniqueid, char ** attrs, Slapi_Entry **ret_entry, int tombstone, void * component_identity, int is_global);
static int map_entry_dn_outbound(Slapi_Entry *e, Slapi_DN **dn, Private_Repl_Protocol *prp, int *missing_entry, int want_guid);
static char* extract_ntuserdomainid_from_entry(Slapi_Entry *e);
static char* extract_container(const Slapi_DN *entry_dn, const Slapi_DN *suffix_dn);
static int windows_get_remote_entry (Private_Repl_Protocol *prp, const Slapi_DN* remote_dn,Slapi_Entry **remote_entry);
static int windows_get_remote_tombstone(Private_Repl_Protocol *prp, const Slapi_DN* remote_dn,Slapi_Entry **remote_entry);
static int windows_reanimate_tombstone(Private_Repl_Protocol *prp, const Slapi_DN* tombstone_dn, const char* new_dn);
static const char* op2string (int op);
static int is_subject_of_agreement_remote(Slapi_Entry *e, const Repl_Agmt *ra);
static int map_entry_dn_inbound(Slapi_Entry *e, Slapi_DN **dn, const Repl_Agmt *ra);
static int windows_update_remote_entry(Private_Repl_Protocol *prp,Slapi_Entry *remote_entry,Slapi_Entry *local_entry);
static int is_guid_dn(Slapi_DN *remote_dn);
static int map_windows_tombstone_dn(Slapi_Entry *e, Slapi_DN **dn, Private_Repl_Protocol *prp, int *exists);
static int windows_check_mods_for_rdn_change(Private_Repl_Protocol *prp, LDAPMod **original_mods, 
		Slapi_Entry *local_entry, Slapi_DN *remote_dn, char **newrdn);
static int windows_get_superior_change(Private_Repl_Protocol *prp, Slapi_DN *local_dn, Slapi_DN *remote_dn, char **newsuperior, int to_windows);

/* Controls the direction of flow for mapped attributes */
typedef enum mapping_types {
	bidirectional,
	fromwindowsonly,
	towindowsonly,
	disabled
} mapping_types;

/* Controls if we sync the attibute always, or only when we're creating new entries */
/* Used for attributes like samaccountname, where we want to fill it in on a new entry, but
 * we never want to change it on an existing entry */
typedef enum creation_types {
	always,
	createonly
} creation_types;

typedef enum attr_types {
	normal,
	dnmap
} attr_types;

typedef struct _windows_attribute_map
{
	char *windows_attribute_name;
	char *ldap_attribute_name;
	mapping_types map_type;
	creation_types create_type;
	attr_types attr_type;
} windows_attribute_map;

/* List of attributes that are common to AD and LDAP, so we simply copy them over in both directions */
static char* windows_user_matching_attributes[] = 
{
	"description",
	"destinationIndicator",
	"facsimileTelephoneNumber",
	"givenName",
	"homePhone",
	"homePostalAddress",
	"initials",
	"l",
	"mail",
	"mobile",
	"o",
	"ou",
	"pager",
	"physicalDeliveryOfficeName",
	"postOfficeBox",
	"postalAddress",
	"postalCode",
	"registeredAddress",
	"sn",
	"st",
	"telephoneNumber",
	"teletexTerminalIdentifier",
	"telexNumber",
	"title",
	"userCertificate",
	"x121Address",
	NULL
};

static char* windows_group_matching_attributes[] = 
{
	"description",
	"destinationIndicator",
	"facsimileTelephoneNumber",
	"givenName",
	"homePhone",
	"homePostalAddress",
	"initials",
	"l",
	"mail",
	"manager",
	"mobile",
	"o",
	"ou",
	"pager",
	"physicalDeliveryOfficeName",
	"postOfficeBox",
	"postalAddress",
	"postalCode",
	"preferredDeliveryMethod",
	"registeredAddress",
	"sn",
	"st",
	"telephoneNumber",
	"teletexTerminalIdentifier",
	"telexNumber",
	"title",
	"userCertificate",
	"x121Address",
	NULL
};

/* List of attributes that are single-valued in AD, but multi-valued in DS */
static char * windows_single_valued_attributes[] =
{
	"facsimileTelephoneNumber",
	"givenName",
	"homePhone",
	"homePostalAddress",
	"initials",
	"l",
	"mail",
	"mobile",
	"pager",
	"physicalDeliveryOfficeName",
	"postalCode",
	"sn",
	"st",
	"street",
	FAKE_STREET_ATTR_NAME,
	"streetAddress",
	"telephoneNumber",
	"title",
	NULL
};

/* List of attributes that are common to AD and LDAP, so we simply copy them over in both directions */
static char* nt4_user_matching_attributes[] = 
{
	"description",
	NULL
};

static char* nt4_group_matching_attributes[] = 
{
	"description",
	NULL
};

static windows_attribute_map user_attribute_map[] = 
{
	{ "homeDirectory", "ntUserHomeDir", bidirectional, always, normal},
	{ "scriptPath", "ntUserScriptPath", bidirectional, always, normal},
	{ "lastLogon", "ntUserLastLogon", fromwindowsonly, always, normal},
	{ "lastLogoff", "ntUserLastLogoff", fromwindowsonly, always, normal},
	{ "accountExpires", "ntUserAcctExpires", bidirectional, always, normal},
	{ "codePage", "ntUserCodePage", bidirectional, always, normal},
	{ "logonHours", "ntUserLogonHours", bidirectional, always, normal},
	{ "maxStorage", "ntUserMaxStorage", bidirectional, always, normal},
	{ "profilePath", "ntUserProfile", bidirectional, always, normal},
	/* IETF schema has 'street' and 'streetaddress' as aliases, but Microsoft does not */
	{ "streetAddress", "street", towindowsonly, always, normal},
	{ FAKE_STREET_ATTR_NAME, "street", fromwindowsonly, always, normal},
	{ "userParameters", "ntUserParms", bidirectional, always, normal},
	{ "userWorkstations", "ntUserWorkstations", bidirectional, always, normal},
	{ "sAMAccountName", "ntUserDomainId", bidirectional, always, normal},
	/* AD uses cn as it's naming attribute.  We handle it as a special case */
	{ "cn", "cn", towindowsonly, createonly, normal},
	/* However, it isn't a naming attribute in DS (we use uid) so it's safe to accept changes inbound */
	{ "name", "cn", fromwindowsonly, always, normal},
	{ "manager", "manager", bidirectional, always, dnmap},
	{ "seealso", "seealso", bidirectional, always, dnmap},
	{NULL, NULL, -1}
};

static windows_attribute_map group_attribute_map[] = 
{
	{ "groupType", "ntGroupType",  bidirectional, createonly, normal},
	{ "sAMAccountName", "ntUserDomainId", bidirectional, always, normal},
	/* IETF schema has 'street' and 'streetaddress' as aliases, but Microsoft does not */
	{ "streetAddress", "street", towindowsonly, always, normal},
	{ FAKE_STREET_ATTR_NAME, "street", fromwindowsonly, always, normal},
	{ "member", "uniquemember", bidirectional, always, dnmap},
	{NULL, NULL, -1}
};

/* 
 * Notes on differences for NT4:
 * 1. NT4 returns the SID value in the objectGUID attribute value.
 *    The SID has variable length and does not match the length of a GUID.
 * 2. NT4 currently never generates tombstones. If it did, we'd need to parse the 
 *    different form of the GUID in the tombstone DNs.
 * 3. NT4 Does not implement the dirsync control. We always get all users and groups.
 * 4. NT4 generates and expects DNs with samaccountname as the RDN, not cn.
 * 5. NT4 handles the DN=<GUID> (remember that the '<' '>' characters are included!) DN form 
 *    for modifies and deletes, provided we use the value it gave us in the objectGUID attribute (which is actually the SID).
 * 6. NT4 has less and different schema from AD. For example users in NT4 have no firstname/lastname, only an optional 'description'.
 */

/* 
 * When we get an error from an LDAP operation, we call this
 * function to decide if we should just keep replaying
 * updates, or if we should stop, back off, and try again
 * later.
 * Returns PR_TRUE if we shoould keep going, PR_FALSE if
 * we should back off and try again later.
 *
 * In general, we keep going if the return code is consistent
 * with some sort of bug in URP that causes the consumer to
 * emit an error code that it shouldn't have, e.g. LDAP_ALREADY_EXISTS.
 * 
 * We stop if there's some indication that the server just completely
 * failed to process the operation, e.g. LDAP_OPERATIONS_ERROR.
 */
PRBool
windows_ignore_error_and_keep_going(int error)
{
	int return_value = PR_FALSE;

	LDAPDebug( LDAP_DEBUG_TRACE, "=> windows_ignore_error_and_keep_going\n", 0, 0, 0 );

	switch (error)
	{
	/* Cases where we keep going */
	case LDAP_SUCCESS:
	case LDAP_NO_SUCH_ATTRIBUTE:
	case LDAP_UNDEFINED_TYPE:
	case LDAP_CONSTRAINT_VIOLATION:
	case LDAP_TYPE_OR_VALUE_EXISTS:
	case LDAP_INVALID_SYNTAX:
	case LDAP_NO_SUCH_OBJECT:
	case LDAP_INVALID_DN_SYNTAX:
	case LDAP_IS_LEAF:
	case LDAP_INSUFFICIENT_ACCESS:
	case LDAP_NAMING_VIOLATION:
	case LDAP_OBJECT_CLASS_VIOLATION:
	case LDAP_NOT_ALLOWED_ON_NONLEAF:
	case LDAP_NOT_ALLOWED_ON_RDN:
	case LDAP_ALREADY_EXISTS:
	case LDAP_NO_OBJECT_CLASS_MODS:
		return_value = PR_TRUE;
		break;

	/* Cases where we stop and retry */
	case LDAP_OPERATIONS_ERROR:
	case LDAP_PROTOCOL_ERROR:
	case LDAP_TIMELIMIT_EXCEEDED:
	case LDAP_SIZELIMIT_EXCEEDED:
	case LDAP_STRONG_AUTH_NOT_SUPPORTED:
	case LDAP_STRONG_AUTH_REQUIRED:
	case LDAP_PARTIAL_RESULTS:
	case LDAP_REFERRAL:
	case LDAP_ADMINLIMIT_EXCEEDED:
	case LDAP_UNAVAILABLE_CRITICAL_EXTENSION:
	case LDAP_CONFIDENTIALITY_REQUIRED:
	case LDAP_SASL_BIND_IN_PROGRESS:
	case LDAP_INAPPROPRIATE_MATCHING:
	case LDAP_ALIAS_PROBLEM:
	case LDAP_ALIAS_DEREF_PROBLEM:
	case LDAP_INAPPROPRIATE_AUTH:
	case LDAP_INVALID_CREDENTIALS:
	case LDAP_BUSY:
	case LDAP_UNAVAILABLE:
	case LDAP_UNWILLING_TO_PERFORM:
	case LDAP_LOOP_DETECT:
	case LDAP_SORT_CONTROL_MISSING:
	case LDAP_INDEX_RANGE_ERROR:
	case LDAP_RESULTS_TOO_LARGE:
	case LDAP_AFFECTS_MULTIPLE_DSAS:
	case LDAP_OTHER:
	case LDAP_SERVER_DOWN:
	case LDAP_LOCAL_ERROR:
	case LDAP_ENCODING_ERROR:
	case LDAP_DECODING_ERROR:
	case LDAP_TIMEOUT:
	case LDAP_AUTH_UNKNOWN:
	case LDAP_FILTER_ERROR:
	case LDAP_USER_CANCELLED:
	case LDAP_PARAM_ERROR:
	case LDAP_NO_MEMORY:
	case LDAP_CONNECT_ERROR:
	case LDAP_NOT_SUPPORTED:
	case LDAP_CONTROL_NOT_FOUND:
	case LDAP_NO_RESULTS_RETURNED:
	case LDAP_MORE_RESULTS_TO_RETURN:
	case LDAP_CLIENT_LOOP:
	case LDAP_REFERRAL_LIMIT_EXCEEDED:
		return_value = PR_FALSE;
		break;
	}
	LDAPDebug( LDAP_DEBUG_TRACE, "<= windows_ignore_error_and_keep_going\n", 0, 0, 0 );
	return return_value;
}

static const char*
op2string(int op)
{
	LDAPDebug( LDAP_DEBUG_TRACE, "=> op2string\n", 0, 0, 0 );
	LDAPDebug( LDAP_DEBUG_TRACE, "<= op2string\n", 0, 0, 0 );
	switch (op) {
	case SLAPI_OPERATION_ADD:
		return "add";
	case SLAPI_OPERATION_MODIFY:
		return "modify";
	case SLAPI_OPERATION_DELETE:
		return "delete";
	case SLAPI_OPERATION_MODRDN:
		return "rename";
	case SLAPI_OPERATION_EXTENDED:
		return "extended";
	}
	
	return "unknown";
}

static void 
windows_dump_entry(const char *string, Slapi_Entry *e)
{
	int length = 0;
	char *buffer = NULL;
	if (slapi_is_loglevel_set(SLAPI_LOG_REPL))
	{
		buffer = slapi_entry2str(e,&length);
		slapi_log_error(SLAPI_LOG_REPL, NULL, "Windows sync entry: %s %s\n", string, buffer);
		if (buffer)
		{
			slapi_ch_free_string(&buffer);
		} 
	}
}

static void
map_dn_values(Private_Repl_Protocol *prp,Slapi_ValueSet *original_values, Slapi_ValueSet **mapped_values, int to_windows, int return_originals)
{
	Slapi_ValueSet *new_vs = NULL;
	Slapi_Value *original_value = NULL;
	int retval = 0;
	int i = 0;

	/* Set the keep raw entry flag to avoid overwriting the existing raw entry. */
	windows_private_set_keep_raw_entry(prp->agmt, 1);

	/* For each value: */
    i= slapi_valueset_first_value(original_values,&original_value);
    while ( i != -1 ) {

		int is_ours = 0;
		char *new_dn_string = NULL;
		const char *original_dn_string = NULL;
		int original_dn_string_length = 0;
		Slapi_DN *original_dn = NULL;

		original_dn_string = slapi_value_get_string(original_value);
		/* Sanity check the data was a valid string */
		original_dn_string_length = slapi_value_get_length(original_value);
		if (0 == original_dn_string_length) {
			slapi_log_error(SLAPI_LOG_REPL, NULL, "map_dn_values: length of dn is 0\n");
		}
		/* Make a sdn from the string */
		original_dn = slapi_sdn_new_dn_byref(original_dn_string);
		if (!original_dn) {
			slapi_log_error(SLAPI_LOG_REPL, NULL, "map_dn_values: unable to create Slapi_DN from %s.\n", original_dn_string);
			return;
		}

		if (to_windows)
		{
			Slapi_Entry *local_entry = NULL;
			/* Try to get the local entry */
			retval = windows_get_local_entry(original_dn,&local_entry);
			if (0 == retval && local_entry)
			{
				int missing_entry = 0;
				Slapi_DN *remote_dn = NULL;
				/* Now map the DN */
				is_ours = is_subject_of_agreement_local(local_entry,prp->agmt);
				if (is_ours)
				{
					map_entry_dn_outbound(local_entry,&remote_dn,prp,&missing_entry, 0 /* don't want GUID form here */);
					if (remote_dn)
					{
						if (!missing_entry)
						{
							/* Success */
							if (return_originals)
							{
								new_dn_string = slapi_ch_strdup(slapi_sdn_get_dn(slapi_entry_get_sdn_const(local_entry)));
							} else 
							{
								new_dn_string = slapi_ch_strdup(slapi_sdn_get_dn(remote_dn));
							}
						}
						slapi_sdn_free(&remote_dn);
					} else
					{
						slapi_log_error(SLAPI_LOG_REPL, NULL, "map_dn_values: no remote dn found for %s\n", original_dn_string);					
					}
				} else
				{
					slapi_log_error(SLAPI_LOG_REPL, NULL, "map_dn_values: this entry is not ours %s\n", original_dn_string);
				}
			} else {
				slapi_log_error(SLAPI_LOG_REPL, NULL, "map_dn_values: no local entry found for %s\n", original_dn_string);
			}
			if (local_entry)
			{
				slapi_entry_free(local_entry);
				local_entry = NULL;
			}
		} else
		{
			Slapi_Entry *remote_entry = NULL;
			Slapi_DN *local_dn = NULL;
			/* Try to get the remote entry */
			retval = windows_get_remote_entry(prp,original_dn,&remote_entry);
			if (remote_entry && 0 == retval)
			{
				is_ours = is_subject_of_agreement_remote(remote_entry,prp->agmt);
				if (is_ours)
				{
					retval = map_entry_dn_inbound(remote_entry,&local_dn,prp->agmt);	
					if (0 == retval && local_dn)
					{
						if (return_originals)
						{
							new_dn_string = slapi_ch_strdup(slapi_sdn_get_dn(slapi_entry_get_sdn_const(remote_entry)));
						} else
						{
							new_dn_string = slapi_ch_strdup(slapi_sdn_get_dn(local_dn));
						}
						slapi_sdn_free(&local_dn);
					} else
					{
						slapi_log_error(SLAPI_LOG_REPL, NULL, "map_dn_values: no local dn found for %s\n", original_dn_string);
					}
				} else
				{
					slapi_log_error(SLAPI_LOG_REPL, NULL, "map_dn_values: this entry is not ours %s\n", original_dn_string);
				}
			} else
			{
				slapi_log_error(SLAPI_LOG_REPL, NULL, "map_dn_values: no remote entry found for %s\n", original_dn_string);
			}
			if (remote_entry)
			{
				slapi_entry_free(remote_entry);
				remote_entry = NULL;
			}
		}
		/* Extract the dn string and store in the new value */
		if (new_dn_string)
		{
			Slapi_Value *new_value = NULL;
			if (NULL == new_vs)
			{
				new_vs = slapi_valueset_new();
			}
			new_value = slapi_value_new_string_passin(new_dn_string);
			slapi_valueset_add_value(new_vs,new_value);
			slapi_value_free(&new_value);
		}
		/* If not then we skip it */
        i = slapi_valueset_next_value(original_values,i,&original_value);
		slapi_sdn_free(&original_dn);
    }/* while */
	if (new_vs)
	{
		*mapped_values = new_vs;
	}

	/* Restore the keep raw entry flag. */
	windows_private_set_keep_raw_entry(prp->agmt, 0);
}

static void
windows_dump_ruvs(Object *supl_ruv_obj, Object *cons_ruv_obj)
{
	if (slapi_is_loglevel_set(SLAPI_LOG_REPL))
	{
		slapi_log_error(SLAPI_LOG_REPL, NULL, "acquire_replica, supplier RUV:\n");
		if (supl_ruv_obj) {
			RUV* sup = NULL;
			object_acquire(supl_ruv_obj);
			sup = (RUV*)  object_get_data ( supl_ruv_obj );
			ruv_dump (sup, "supplier", NULL);
			object_release(supl_ruv_obj);
		} else
		{
			slapi_log_error(SLAPI_LOG_REPL, NULL, "acquire_replica, supplier RUV = null\n");
		}
		slapi_log_error(SLAPI_LOG_REPL, NULL, "acquire_replica, consumer RUV:\n");

		if (cons_ruv_obj) 
		{
			RUV* con = NULL;
			object_acquire(cons_ruv_obj);
			con =  (RUV*) object_get_data ( cons_ruv_obj );
			ruv_dump (con,"consumer", NULL);
			object_release( cons_ruv_obj );
		} else {
			slapi_log_error(SLAPI_LOG_REPL, NULL, "acquire_replica, consumer RUV = null\n");
		}
	}
}

/*
 * Acquire exclusive access to a replica. Send a start replication extended
 * operation to the replica. The response will contain a success code, and
 * optionally the replica's update vector if acquisition is successful.
 * This function returns one of the following:
 * ACQUIRE_SUCCESS - the replica was acquired, and we have exclusive update access
 * ACQUIRE_REPLICA_BUSY - another master was updating the replica
 * ACQUIRE_FATAL_ERROR - something bad happened, and it's not likely to improve
 *                       if we wait.
 * ACQUIRE_TRANSIENT_ERROR - something bad happened, but it's probably worth
 *                           another try after waiting a while.
 * If ACQUIRE_SUCCESS is returned, then ruv will point to the replica's update
 * vector. It's possible that the replica does something goofy and doesn't
 * return us an update vector, so be prepared for ruv to be NULL (but this is
 * an error).
 */
int
windows_acquire_replica(Private_Repl_Protocol *prp, RUV **ruv, int check_ruv)
{
  
	int return_value = ACQUIRE_SUCCESS;
	ConnResult crc = 0;
	Repl_Connection *conn = NULL;
	Replica *replica = NULL;
	Object *supl_ruv_obj, *cons_ruv_obj = NULL;
	PRBool is_newer = PR_FALSE;
	RUV *r = NULL;

	LDAPDebug( LDAP_DEBUG_TRACE, "=> windows_acquire_replica\n", 0, 0, 0 );

	if (NULL == ruv)
	{
        	slapi_log_error(SLAPI_LOG_FATAL, windows_repl_plugin_name, "NULL ruv\n");
        	return_value = ACQUIRE_FATAL_ERROR;
		goto done;
	}

	PR_ASSERT(prp);

    if (prp->replica_acquired)  /* we already acquire replica */
    {
        slapi_log_error(SLAPI_LOG_FATAL, windows_repl_plugin_name,
						"%s: Remote replica already acquired\n",
						agmt_get_long_name(prp->agmt));
								return_value = ACQUIRE_FATAL_ERROR;
		LDAPDebug( LDAP_DEBUG_TRACE, "<= windows_acquire_replica\n", 0, 0, 0 );
        return ACQUIRE_SUCCESS;
    }

	if (NULL != *ruv)
	{
		ruv_destroy ( ruv );
	}

	object_acquire(prp->replica_object);
	replica = object_get_data(prp->replica_object);
	supl_ruv_obj = replica_get_ruv ( replica );
	cons_ruv_obj = agmt_get_consumer_ruv(prp->agmt);

	windows_dump_ruvs(supl_ruv_obj,cons_ruv_obj);
	is_newer = ruv_is_newer ( supl_ruv_obj, cons_ruv_obj );
	if (is_newer)
	{
		slapi_log_error(SLAPI_LOG_REPL, NULL, "acquire_replica, supplier RUV is newer\n");
	}
	
	/* Handle the pristine case */
	if (cons_ruv_obj == NULL) 
	{
		*ruv = NULL;		
	} else 
	{
		r = (RUV*)  object_get_data(cons_ruv_obj); 
		*ruv = ruv_dup(r);
	}

	if ( supl_ruv_obj ) object_release ( supl_ruv_obj );
	if ( cons_ruv_obj ) object_release ( cons_ruv_obj );
	object_release (prp->replica_object);
	replica = NULL;

	/* Once we get here we have a valid ruv */
 	if (is_newer == PR_FALSE && check_ruv) { 
 		prp->last_acquire_response_code = NSDS50_REPL_UPTODATE;
		LDAPDebug( LDAP_DEBUG_TRACE, "<= windows_acquire_replica - ACQUIRE_CONSUMER_WAS_UPTODATE\n", 0, 0, 0 );
 		return ACQUIRE_CONSUMER_WAS_UPTODATE; 
 	} 

	prp->last_acquire_response_code = NSDS50_REPL_REPLICA_NO_RESPONSE;

	/* Get the connection */
	conn = prp->conn;

	crc = windows_conn_connect(conn);
	if (CONN_OPERATION_FAILED == crc)
	{
		return_value = ACQUIRE_TRANSIENT_ERROR;
	}
	else if (CONN_SSL_NOT_ENABLED == crc)
	{
		return_value = ACQUIRE_FATAL_ERROR;
	}
	else
	{
		/* we don't want the timer to go off in the middle of an operation */
		windows_conn_cancel_linger(conn);
		/* Does the remote replica support the dirsync protocol? 
	       if it update the conn object */
		windows_conn_replica_supports_dirsync(conn); 
		if (CONN_NOT_CONNECTED == crc || CONN_OPERATION_FAILED == crc)
		{
			/* We don't know anything about the remote replica. Try again later. */
			return_value = ACQUIRE_TRANSIENT_ERROR;
		}
		else
		{
			/* Good to go. Start the protocol. */
			CSN *current_csn = NULL;
			Slapi_DN *replarea_sdn;

			/* Obtain a current CSN */
			replarea_sdn = agmt_get_replarea(prp->agmt);
			current_csn = get_current_csn(replarea_sdn);
			if (NULL != current_csn)
			{
			    return_value = ACQUIRE_SUCCESS;
			}
			else
			{
				/* Couldn't get a current CSN */
				slapi_log_error(SLAPI_LOG_FATAL, windows_repl_plugin_name,
					"%s: Unable to obtain current CSN. "
					"Replication is aborting.\n",
					agmt_get_long_name(prp->agmt));
				return_value = ACQUIRE_FATAL_ERROR;
			}
			slapi_sdn_free(&replarea_sdn);
			csn_free(&current_csn);
		}
	}

	if (ACQUIRE_SUCCESS != return_value)
	{
		/* could not acquire the replica, so reinstate the linger timer, since this
		   means we won't call release_replica, which also reinstates the timer */
	     windows_conn_start_linger(conn);
	}
    else
    {
        /* replica successfully acquired */
        prp->replica_acquired = PR_TRUE;
    }
done:
	LDAPDebug( LDAP_DEBUG_TRACE, "<= windows_acquire_replica\n", 0, 0, 0 );

	return return_value;
}

void
windows_release_replica(Private_Repl_Protocol *prp)
{
  LDAPDebug( LDAP_DEBUG_TRACE, "=> windows_release_replica\n", 0, 0, 0 );

  PR_ASSERT(NULL != prp);
  PR_ASSERT(NULL != prp->conn);

  if (!prp->replica_acquired)
    return;

  windows_conn_start_linger(prp->conn);

  prp->replica_acquired = PR_FALSE;

  LDAPDebug( LDAP_DEBUG_TRACE, "<= windows_release_replica\n", 0, 0, 0 );

}

static void
to_little_endian_double_bytes(UChar *unicode_password, int32_t unicode_password_length)
{
	int32_t i = 0;
	for (i = 0 ; i < unicode_password_length; i++) 
	{
		UChar c = unicode_password[i];
		char *byte_ptr = (char*)&(unicode_password[i]);
		byte_ptr[0] = (char)(c & 0xff);
		byte_ptr[1] = (char)(c >> 8);
	}
}

/* this entry had a password, handle it seperately */
/* http://support.microsoft.com/?kbid=269190 */
static int
send_password_modify(Slapi_DN *sdn, char *password, Private_Repl_Protocol *prp)
{
		ConnResult pw_return = 0;
		int is_nt4 = windows_private_get_isnt4(prp->agmt);

		if (is_nt4)
		{
			/* NT4 just wants a plaintext password */
			Slapi_Mods smods = {0};

			slapi_mods_init (&smods, 0);
			slapi_mods_add_string(&smods, LDAP_MOD_REPLACE, "UnicodePwd", password);

			pw_return = windows_conn_send_modify(prp->conn, slapi_sdn_get_dn(sdn), slapi_mods_get_ldapmods_byref(&smods), NULL, NULL );

			slapi_mods_done(&smods);

		} else
		{
			/* We will attempt to bind to AD with the new password first. We do
			 * this to avoid playing a password change that originated from AD
			 * back to AD.  If we just played the password change back, then
			 * both sides would be in sync, but AD would contain the new password
			 * twice in it's password history, which undermines the password
			 * history policies in AD. */
			if (windows_check_user_password(prp->conn, sdn, password)) {
				char *quoted_password = NULL;
				/* AD wants the password in quotes ! */
				quoted_password = PR_smprintf("\"%s\"",password);
				if (quoted_password)
				{
					LDAPMod *pw_mods[2];
					LDAPMod pw_mod;
					struct berval bv = {0};
					UChar *unicode_password = NULL;
					int32_t unicode_password_length = 0; /* Length in _characters_ */
					int32_t buffer_size = 0; /* Size in _characters_ */
					UErrorCode error = U_ZERO_ERROR;
					struct berval *bvals[2];
					/* Need to UNICODE encode the password here */
					/* It's one of those 'ask me first and I will tell you the buffer size' functions */
					u_strFromUTF8(NULL, 0, &unicode_password_length, quoted_password, strlen(quoted_password), &error);
					buffer_size = unicode_password_length;
					unicode_password = (UChar *)slapi_ch_malloc(unicode_password_length * sizeof(UChar));
					if (unicode_password) {
						error = U_ZERO_ERROR;
						u_strFromUTF8(unicode_password, buffer_size, &unicode_password_length, quoted_password, strlen(quoted_password), &error);
	
						/* As an extra special twist, we need to send the unicode in little-endian order for AD to be happy */
						to_little_endian_double_bytes(unicode_password, unicode_password_length);
	
						bv.bv_len = unicode_password_length * sizeof(UChar);
						bv.bv_val = (char*)unicode_password;
				
						bvals[0] = &bv; 
						bvals[1] = NULL;
						
						pw_mod.mod_type = "UnicodePwd";
						pw_mod.mod_op = LDAP_MOD_REPLACE | LDAP_MOD_BVALUES;
						pw_mod.mod_bvalues = bvals;
					
						pw_mods[0] = &pw_mod;
						pw_mods[1] = NULL;

						pw_return = windows_conn_send_modify(prp->conn, slapi_sdn_get_dn(sdn), pw_mods, NULL, NULL );

						slapi_ch_free((void**)&unicode_password);
					}
					PR_smprintf_free(quoted_password);
				}
			} else {
				slapi_log_error(SLAPI_LOG_REPL, windows_repl_plugin_name,
					"%s: AD already has the current password for %s. "
					"Not sending password modify to AD.\n",
					agmt_get_long_name(prp->agmt), slapi_sdn_get_dn(sdn));
			}
		}

		return pw_return;
}

static int
send_accountcontrol_modify(Slapi_DN *sdn, Private_Repl_Protocol *prp, int missing_entry)
{
	ConnResult mod_return = 0;
	Slapi_Mods smods = {0};
	Slapi_Entry *remote_entry = NULL;
	int retval;
	unsigned long acctval = 0;
	char acctvalstr[32];

	/* have to first retrieve the existing entry - userAccountControl is
	   a bit array, and we must preserve the existing values if any */
	/* Get the remote entry */
	retval = windows_get_remote_entry(prp, sdn, &remote_entry);
	if (0 == retval && remote_entry) {
		acctval = slapi_entry_attr_get_ulong(remote_entry, "userAccountControl");
	}
	slapi_entry_free(remote_entry);
	/* if we are adding a new entry, we need to set the entry to be
	   enabled to allow AD login */
	if (missing_entry) {
	    slapi_log_error(SLAPI_LOG_REPL, windows_repl_plugin_name,
			    "%s: New Windows entry %s will be enabled.\n",
			    agmt_get_long_name(prp->agmt), slapi_sdn_get_dn(sdn));
	    acctval &= ~0x2; /* unset the disabled bit, if set */
	}
	/* set the account to be a normal account */
	acctval |= 0x0200; /* normal account == 512 */

	slapi_mods_init (&smods, 0);
	PR_snprintf(acctvalstr, sizeof(acctvalstr), "%lu", acctval);
	slapi_mods_add_string(&smods, LDAP_MOD_REPLACE, "userAccountControl", acctvalstr);

	mod_return = windows_conn_send_modify(prp->conn, slapi_sdn_get_dn(sdn), slapi_mods_get_ldapmods_byref(&smods), NULL, NULL );

    slapi_mods_done(&smods);
	return mod_return;
}

static int
windows_entry_has_attr_and_value(Slapi_Entry *e, const char *attrname, char *value)
{
	int retval = 0;
	Slapi_Attr *attr = NULL;
	if (NULL == e || NULL == attrname)
	{
		return retval;
	}
	/* see if the entry has the specified attribute name */
	if (0 == slapi_entry_attr_find(e, attrname, &attr) && attr)
	{
		/* if value is not null, see if the attribute has that
		   value */
		if (value)
		{
			Slapi_Value *v = NULL;
			int index = 0;
			for (index = slapi_attr_first_value(attr, &v);
				 v && (index != -1);
				 index = slapi_attr_next_value(attr, index, &v))
			{
				const char *s = slapi_value_get_string(v);
				if (NULL == s)
				{
					continue;
				}
				if (0 == strcasecmp(s, value))
				{
					retval = 1;
					break;
				}
			}
		}
	}
	return retval;
}

static void
windows_is_local_entry_user_or_group(Slapi_Entry *e, int *is_user, int *is_group)
{
	if (is_user) {
		*is_user = windows_entry_has_attr_and_value(e, "objectclass", "ntuser");
	}
	if (is_group) {
		*is_group = windows_entry_has_attr_and_value(e, "objectclass", "ntgroup");
	}
}

static void
windows_is_remote_entry_user_or_group(Slapi_Entry *e, int *is_user, int *is_group)
{
	*is_user = windows_entry_has_attr_and_value(e,"objectclass","person");
	*is_group = windows_entry_has_attr_and_value(e,"objectclass","group");
}

static int
add_remote_entry_allowed(Slapi_Entry *e)
{
	/* We say yes if the entry has the ntUserCreateNewAccount attribute set in the case of a user, or the ntGroupDeleteGroup
	 * attribute set in the case of a group
	 */
	/* Is this a user or a group ? */
	int is_user = 0;
	int is_group = 0;
	char *delete_attr = NULL;

	windows_is_local_entry_user_or_group(e,&is_user,&is_group);
	if (!is_user && !is_group)
	{
		/* Neither fish nor foul.. */
		return -1;
	}
	if (is_user && is_group) 
	{
		/* Now that's just really strange... */
		return -1;
	}
	if (is_user) 
	{
		delete_attr = "ntUserCreateNewAccount";
	} else 
	{
		delete_attr = "ntGroupCreateNewGroup";
	}
	/* Now test if the attribute value is set */
	return windows_entry_has_attr_and_value(e,delete_attr,"true");
}

/* Tells us if we're allowed to add this (remote) entry locally */
static int
add_local_entry_allowed(Private_Repl_Protocol *prp, Slapi_Entry *e)
{
	int is_user = 0;
	int is_group = 0;

	windows_is_remote_entry_user_or_group(e,&is_user,&is_group);	

	if (is_user)
	{
		return windows_private_create_users(prp->agmt);
	} 
	if (is_group)
	{
		return windows_private_create_groups(prp->agmt);
	}
	/* Default to 'no' */
	return 0;
}

static int
delete_remote_entry_allowed(Slapi_Entry *e)
{
	/* We say yes if the entry has the ntUserDeleteAccount attribute set in the case of a user, or the ntGroupDeleteGroup
	 * attribute set in the case of a group
	 */
	/* Is this a user or a group ? */
	int is_user = 0;
	int is_group = 0;
	char *delete_attr = NULL;

	windows_is_local_entry_user_or_group(e,&is_user,&is_group);
	if (!is_user && !is_group)
	{
		/* Neither fish nor foul.. */
		return 0;
	}
	if (is_user && is_group) 
	{
		/* Now that's just really strange... */
		return 0;
	}
	if (is_user) 
	{
		delete_attr = "ntUserDeleteAccount";
	} else 
	{
		delete_attr = "ntGroupDeleteGroup";
	}
	/* Now test if the attribute value is set */
	return windows_entry_has_attr_and_value(e,delete_attr,"true");
}

static void
windows_log_add_entry_remote(const Slapi_DN *local_dn,const Slapi_DN *remote_dn)
{
	const char* local_dn_string = slapi_sdn_get_dn(local_dn);
	const char* remote_dn_string = slapi_sdn_get_dn(remote_dn);
	slapi_log_error(SLAPI_LOG_REPL, NULL, "Attempting to add entry %s to AD for local entry %s\n",remote_dn_string,local_dn_string);
}

/*
 * The entry may have been modified to make it "sync-able", so the modify operation should
 * actually trigger the addition of the entry to windows
 * check the list of mods to see if the sync objectclass/attributes were added to the entry
 * and if so if the current local entry still has them
*/
static int 
sync_attrs_added(LDAPMod **original_mods, Slapi_Entry *local_entry) {
	int retval = 0;
	int ii = 0;
	char *useroc = "ntuser";
	char *groupoc = "ntgroup";
	size_t ulen = 6;
	size_t glen = 7;

	for (ii = 0; (retval == 0) && original_mods && original_mods[ii]; ++ii) {
		LDAPMod *mod = original_mods[ii];
		/* look for a mod/add or replace op with valid type and values */
		if (!(SLAPI_IS_MOD_ADD(mod->mod_op) || SLAPI_IS_MOD_REPLACE(mod->mod_op)) ||
			!mod->mod_type || !mod->mod_bvalues || !mod->mod_bvalues[0]) {
			continue; /* skip it */
		}
		/* if it has an objectclass mod, see if ntuser or ntgroup is one of them */
		if (!strcasecmp(mod->mod_type, "objectclass")) {
			int jj = 0;
			for (jj = 0; (retval == 0) && mod->mod_bvalues[jj]; ++jj) {
				struct berval *bv = mod->mod_bvalues[jj];
				if (((bv->bv_len == ulen) && !PL_strncasecmp(useroc, bv->bv_val, ulen)) ||
					((bv->bv_len == glen) && !PL_strncasecmp(groupoc, bv->bv_val, glen))) {
					retval = 1; /* has magic objclass value */
				}
			}
		}
	}

	/* if the modify op had the right values, see if they are still present in
	   the local entry */
	if (retval == 1) {
		retval = add_remote_entry_allowed(local_entry); /* check local entry */
		if (retval < 0) {
			retval = 0;
		}
	}

	return retval;
}

static ConnResult
process_replay_add(Private_Repl_Protocol *prp, Slapi_Entry *add_entry, Slapi_Entry *local_entry, Slapi_DN *local_dn, Slapi_DN *remote_dn, int is_user, int missing_entry, char **password)
{
	int remote_add_allowed = add_remote_entry_allowed(local_entry);
	ConnResult return_value = 0;
	int rc = 0;

	slapi_log_error(SLAPI_LOG_REPL, repl_plugin_name,
		"%s: process_replay_add: dn=\"%s\" (%s,%s)\n", agmt_get_long_name(prp->agmt),
		slapi_sdn_get_dn(remote_dn), missing_entry ? "not present" : "already present",
		remote_add_allowed ? "add allowed" : "add not allowed");

	if (missing_entry)
	{
		/* If DN is a GUID, we need to attempt to reanimate the tombstone */
		if (is_guid_dn(remote_dn)) {
			int tstone_exists = 0;
			int reanimate_rc = -1;
			char *new_dn_string = NULL;
			char *cn_string = NULL;
			Slapi_DN *tombstone_dn = NULL;

			slapi_log_error(SLAPI_LOG_REPL, repl_plugin_name,
				"%s: process_replay_add: dn=\"%s\" appears to have been"
				"  deleted on remote side.  Searching for tombstone.\n",
				agmt_get_long_name(prp->agmt), slapi_sdn_get_dn(remote_dn));

			/* Map local entry to tombstone DN and verify that it exists on
			 * AD side */
			map_windows_tombstone_dn(local_entry, &tombstone_dn, prp, &tstone_exists);

			/* We can't use a GUID DN, so rewrite to the new mapped DN. */
			cn_string = slapi_entry_attr_get_charptr(local_entry,"cn");
			if (!cn_string) {
				cn_string = slapi_entry_attr_get_charptr(local_entry,"ntuserdomainid");
			}

			if (cn_string) {
				char *container_str = NULL;
				const char *suffix = slapi_sdn_get_dn(windows_private_get_windows_subtree(prp->agmt));

				container_str = extract_container(slapi_entry_get_sdn_const(local_entry),
					windows_private_get_directory_subtree(prp->agmt));
				new_dn_string = slapi_create_dn_string("cn=\"%s\",%s%s", cn_string, container_str, suffix);

				if (new_dn_string) {
					/* If the tombstone exists, reanimate it. If the tombstone
					 * does not exist, we'll create a new entry in AD, which
					 * will end up getting a new GUID generated by AD. */
					if (tstone_exists) {
						slapi_log_error(SLAPI_LOG_REPL, repl_plugin_name,
							"%s: process_replay_add: Reanimating tombstone (dn=\"%s\") to"
							" normal entry (dn=\"%s\").\n", agmt_get_long_name(prp->agmt),
							slapi_sdn_get_dn(tombstone_dn), new_dn_string);
						reanimate_rc = windows_reanimate_tombstone(prp, tombstone_dn, (const char *)new_dn_string);
						if (reanimate_rc != 0) {
							slapi_log_error(SLAPI_LOG_REPL, repl_plugin_name,
								"%s: process_replay_add: Reanimation of tombstone"
								" (dn=\"%s\") failed.  A new entry (dn=\"%s\")"
								" will be added instead.\n", agmt_get_long_name(prp->agmt),
								slapi_sdn_get_dn(tombstone_dn), new_dn_string);
						}
					}

					/* Clear out the old GUID DN and use the new one. We hand off the memory
					 * for new_dn_string into the remote_dn. */
					slapi_sdn_done(remote_dn);
					slapi_sdn_set_dn_passin(remote_dn, new_dn_string);
				}

				slapi_ch_free_string(&cn_string);
				slapi_ch_free_string(&container_str);
			}

			if (tombstone_dn) {
				slapi_sdn_free(&tombstone_dn);
			}

			if (reanimate_rc == 0) {
				/* We reanimated a tombstone, so an add won't work.  We
				 * fallback to doing a modify of the newly reanimated
				 * entry. */
				goto modify_fallback;
			}
		}

		if (remote_add_allowed) {
			LDAPMod **entryattrs = NULL;
			Slapi_Entry *mapped_entry = NULL;
			/* First map the entry */
			rc = windows_create_remote_entry(prp,add_entry, remote_dn, &mapped_entry, password);
			/* Convert entry to mods */
			if (0 == rc && mapped_entry) 
			{
				(void)slapi_entry2mods (mapped_entry , NULL /* &entrydn : We don't need it */, &entryattrs);
				slapi_entry_free(mapped_entry);
				mapped_entry = NULL;
				if (NULL == entryattrs)
				{
					slapi_log_error(SLAPI_LOG_FATAL, windows_repl_plugin_name,
						"%s: windows_replay_add: Cannot convert entry to LDAPMods.\n",
						agmt_get_long_name(prp->agmt));
					return_value = CONN_LOCAL_ERROR;
				}
				else
				{
					windows_log_add_entry_remote(local_dn, remote_dn);
					return_value = windows_conn_send_add(prp->conn, slapi_sdn_get_dn(remote_dn),
						entryattrs, NULL, NULL);
					/* It's possible that the entry already exists in AD, in which
					 * case we fall back to modify it */
					/* NGK - This fallback doesn't seem to happen, at least not at this point
					 * in the code.  The only chance to fallback to doing a modify is if
					 * missing_entry is set to 0 at the top of this function. */
					if (return_value)
					{
						slapi_log_error(SLAPI_LOG_FATAL, windows_repl_plugin_name,
							"%s: windows_replay_add: Cannot replay add operation.\n",
							agmt_get_long_name(prp->agmt));
					}
					ldap_mods_free(entryattrs, 1);
					entryattrs = NULL;
				}
			} else 
			{
				slapi_log_error(SLAPI_LOG_FATAL, repl_plugin_name,
					"%s: process_replay_add: failed to create mapped entry dn=\"%s\"\n",
					agmt_get_long_name(prp->agmt), slapi_sdn_get_dn(remote_dn));
			}
		}
	} else 
	{
		Slapi_Entry *remote_entry;

modify_fallback:
		remote_entry = NULL;
		/* Fetch the remote entry */
		rc = windows_get_remote_entry(prp, remote_dn,&remote_entry);
		if (0 == rc && remote_entry) {
			return_value = windows_update_remote_entry(prp,remote_entry,local_entry);
		}
		if (remote_entry)
		{
			slapi_entry_free(remote_entry);
		}
	}
	return return_value;
}

/* 
 * If the local entry is a user, this function is called for moving a node.
 * This is because the leaf RDN of the user on AD corresponds to the value of
 * ntUniqueId in the entry on DS.
 *
 * If the local entry is a group, it is called both for moving and renaming.
 * Group does not have the mapping.  The leaf RDNs are shared between AD
 * and DS.
 */
static ConnResult
process_replay_rename(Private_Repl_Protocol *prp,
					  Slapi_Entry *local_newentry,
					  Slapi_DN *local_origsdn,
					  const char *newrdn,
					  const char *newparent,
					  int deleteoldrdn,
					  int is_user,
					  int is_group)
{
	ConnResult rval = CONN_OPERATION_FAILED;
	char *newsuperior = NULL;
	const Repl_Agmt *winrepl_agmt;
	const char *remote_subtree = NULL; /* Normalized subtree of the remote entry */
	const char *local_subtree = NULL;  /* Normalized subtree of the local entry */
	char *norm_newparent = NULL;
	char *p = NULL;
	char *remote_rdn_val = NULL;
	char *remote_rdn = NULL;
	char *remote_dn = NULL;
	char *local_pndn = NULL;
	
	if (NULL == newparent || NULL == local_origsdn || NULL == local_newentry) {
		slapi_log_error(SLAPI_LOG_FATAL, windows_repl_plugin_name,
					"process_replay_rename: %s is empty\n",
					NULL==newparent?"newparent":NULL==local_origsdn?"local sdn":
					"local entry");
		goto bail;
	}
	if (0 == is_user && 0 == is_group) {
		goto bail; /* nothing to do */
	}

	/* Generate newsuperior for AD */
	winrepl_agmt = prp->agmt;
	remote_subtree =
		slapi_sdn_get_ndn(windows_private_get_windows_subtree(winrepl_agmt));
	local_subtree =
		slapi_sdn_get_ndn(windows_private_get_directory_subtree(winrepl_agmt));
	if (NULL == remote_subtree || NULL == local_subtree ||
		'\0' == *remote_subtree || '\0' == *local_subtree) {
		slapi_log_error(SLAPI_LOG_FATAL, windows_repl_plugin_name,
					"process_replay_rename: local subtree \"%s\" or "
					"remote subtree \"%s\" is empty\n",
					local_subtree?local_subtree:"empty",
					remote_subtree?remote_subtree:"empty");
		goto bail;
	}
	norm_newparent = slapi_ch_strdup(newparent);
	slapi_dn_normalize_case(norm_newparent);
	p = strstr(norm_newparent, local_subtree);
	if (NULL == p) {
		slapi_log_error(SLAPI_LOG_FATAL, windows_repl_plugin_name,
					"process_replay_rename: new superior \"%s\" is not "
					"in the local subtree \"%s\"\n",
					norm_newparent, local_subtree);
		goto bail; /* not in the subtree */
	}
	*p = '\0';
	if (p == norm_newparent) {
		newsuperior = PR_smprintf("%s", remote_subtree);
	} else {
		newsuperior = PR_smprintf("%s%s", norm_newparent, remote_subtree);
	}

	if (is_user) {
		/* Newrdn remains the same when this function is called,
		 * as RDN on AD is CN type. If CN in RDN is modified remotely,
		 * is taken care in modify not in modrdn locally. */
		remote_rdn_val = slapi_entry_attr_get_charptr(local_newentry, "cn");
		if (NULL == remote_rdn_val) {
			slapi_log_error(SLAPI_LOG_FATAL, windows_repl_plugin_name,
					"process_replay_rename: local entry \"%s\" has no "
					"ntUserDomainId\n",
					slapi_entry_get_dn_const(local_newentry));
			goto bail;
		}
		remote_rdn = PR_smprintf("cn=%s", remote_rdn_val);
	} else if (is_group) {
		Slapi_RDN rdn = {0};
		const char *dn = slapi_sdn_get_dn(local_origsdn);
		slapi_rdn_set_dn(&rdn, dn);
		remote_rdn = slapi_ch_strdup(slapi_rdn_get_rdn(&rdn));
		slapi_rdn_done(&rdn);
	}

	/* local parent normalized dn */
	local_pndn = /* strdup'ed */
			slapi_dn_parent((const char *)slapi_sdn_get_ndn(local_origsdn));
	p = strstr(local_pndn, local_subtree);
	if (NULL == p) {
		/* Original entry is not in the subtree.
		 * To add the entry after returning from this function,
		 * we set LDAP_NO_SUCH_OBJECT to the ldap error */
		windows_conn_set_error(prp->conn, LDAP_NO_SUCH_OBJECT);
		goto bail;
	}
	*p = '\0';

	/* generate a remote dn */
	remote_dn = PR_smprintf("%s,%s%s", remote_rdn, local_pndn, remote_subtree);

	if (is_user) {
		rval = windows_conn_send_rename(prp->conn, remote_dn,
							remote_rdn, (const char *)newsuperior,
							deleteoldrdn, NULL, NULL /* returned controls */);
	} else {
		rval = windows_conn_send_rename(prp->conn, remote_dn,
							newrdn, (const char *)newsuperior,
							deleteoldrdn, NULL, NULL /* returned controls */);
	}
bail:
	slapi_ch_free_string(&norm_newparent);
	slapi_ch_free_string(&remote_rdn_val);
	slapi_ch_free_string(&remote_rdn);
	slapi_ch_free_string(&remote_dn);
	slapi_ch_free_string(&local_pndn);
	slapi_ch_free_string(&newsuperior);
	return rval;
}

/*
 * Given a changelog entry, construct the appropriate LDAP operations to sync
 * the operation to AD.
 */
ConnResult
windows_replay_update(Private_Repl_Protocol *prp, slapi_operation_parameters *op)
{
	ConnResult return_value = 0;
	int rc = 0;
	char *password = NULL;
	int is_ours = 0;
	int is_ours_force = 0; /* force to operate for RENAME/MODRDN */
	int is_user = 0;
	int is_group = 0;
	Slapi_DN *remote_dn = NULL;
	Slapi_DN *local_dn = NULL;
	Slapi_Entry *local_entry = NULL;
		
	LDAPDebug( LDAP_DEBUG_TRACE, "=> windows_replay_update\n", 0, 0, 0 );

	local_dn = slapi_sdn_new_dn_byref( op->target_address.dn );

	/* Since we have the target uniqueid in the op structure, let's
	 * fetch the local entry here using it. We do not want to search
	 * across tombstone entries unless we are dealing with a delete
	 * operation here since searching across tombstones can be very
	 * inefficient as the tombstones build up.
	 */
	if (op->operation_type != SLAPI_OPERATION_DELETE) {
		rc = windows_get_local_entry_by_uniqueid(prp, op->target_address.uniqueid, &local_entry, 0);
	} else {
		rc = windows_get_local_tombstone_by_uniqueid(prp, op->target_address.uniqueid, &local_entry);
	}

	if (rc) 
	{
		if (SLAPI_OPERATION_MODRDN == op->operation_type) {
			/* Local entry was moved out of the subtree */
			/* We need to remove the entry on AD. */
			rc = windows_get_local_entry_by_uniqueid(prp,
				  op->target_address.uniqueid, &local_entry, 1 /* is_global */);
			if (rc) {
				slapi_log_error(SLAPI_LOG_FATAL, repl_plugin_name,
					"%s: windows_replay_update: failed to fetch local entry "
					"for %s operation dn=\"%s\"\n",
					agmt_get_long_name(prp->agmt),
					op2string(op->operation_type), op->target_address.dn);
				goto error;
			}
			op->operation_type = SLAPI_OPERATION_DELETE;
			is_ours_force = 1;
		} else {
			/* We only searched within the subtree in the agreement, so we should not print
			 * an error if we didn't find the entry and the DN is outside of the agreement scope. */
			if (is_dn_subject_of_agreement_local(local_dn, prp->agmt)) {
				slapi_log_error(SLAPI_LOG_FATAL, repl_plugin_name,
					"%s: windows_replay_update: failed to fetch local entry for %s operation dn=\"%s\"\n",
					agmt_get_long_name(prp->agmt),
					op2string(op->operation_type), op->target_address.dn);
			} else {
				slapi_log_error(SLAPI_LOG_REPL, repl_plugin_name,
					"%s: windows_replay_update: Looking at %s operation local dn=\"%s\" (%s)\n",
					agmt_get_long_name(prp->agmt),
<<<<<<< HEAD
					op2string(op->operation_type), op->target_address.dn, is_ours ? "ours" : "not ours");
=======
					op2string(op->operation_type), op->target_address.dn, "ours");
>>>>>>> ce1d30ad
			}
			/* Just bail on this change.  We don't want to do any
			 * further checks since we don't have a local entry. */
			goto error;
		}
	}

	if (is_ours_force) {
		is_ours = is_ours_force;
	} else {
		is_ours = is_subject_of_agreement_local(local_entry, prp->agmt);
	}
	windows_is_local_entry_user_or_group(local_entry,&is_user,&is_group);

	slapi_log_error(SLAPI_LOG_REPL, repl_plugin_name,
		"%s: windows_replay_update: Looking at %s operation local dn=\"%s\" (%s,%s,%s)\n",
		agmt_get_long_name(prp->agmt),
		op2string(op->operation_type), op->target_address.dn, is_ours ? "ours" : "not ours", 
		is_user ? "user" : "not user", is_group ? "group" : "not group");

	if (is_ours && (is_user || is_group) ) {
		int missing_entry = 0;
		/* Make the entry's DN */
		rc = map_entry_dn_outbound(local_entry,&remote_dn,prp,&missing_entry, 1);
		if (rc || NULL == remote_dn) 
		{
			slapi_log_error(SLAPI_LOG_FATAL, repl_plugin_name,
				"%s: windows_replay_update: failed map dn for %s operation dn=\"%s\""
				"rc=%d remote_dn = [%s]\n",
				agmt_get_long_name(prp->agmt),
				op2string(op->operation_type), op->target_address.dn,
				rc, remote_dn ? slapi_sdn_get_dn(remote_dn) : "(null)");
			goto error;
		}
		slapi_log_error(SLAPI_LOG_REPL, repl_plugin_name,
			"%s: windows_replay_update: Processing %s operation local dn=\"%s\" remote dn=\"%s\"\n",
			agmt_get_long_name(prp->agmt),
			op2string(op->operation_type), op->target_address.dn, slapi_sdn_get_dn(remote_dn));
		switch (op->operation_type) {
		case SLAPI_OPERATION_ADD:
			return_value = process_replay_add(prp,op->p.p_add.target_entry,local_entry,local_dn,remote_dn,is_user,missing_entry,&password);
			break;
		case SLAPI_OPERATION_MODIFY:
			{
				LDAPMod **mapped_mods = NULL;
				char *newrdn = NULL;

				/*
				 * If the magic objectclass and attributes have been added to the entry
				 * to make the entry sync-able, add the entry first, then apply the other
				 * mods
				 */
				if (sync_attrs_added(op->p.p_modify.modify_mods, local_entry)) {
					Slapi_Entry *ad_entry = NULL;

					return_value = process_replay_add(prp,local_entry,local_entry,local_dn,remote_dn,is_user,missing_entry,&password);
					slapi_log_error(SLAPI_LOG_REPL, repl_plugin_name,
									"%s: windows_replay_update: "
									"The modify operation added the sync objectclass and attribute, so "
									"the entry was added to windows - result [%d]\n",
									agmt_get_long_name(prp->agmt), return_value);
					if (return_value) {
						break; /* error adding entry - cannot continue */
					}
					/* the modify op needs the new remote entry, so retrieve it */
					windows_get_remote_entry(prp, remote_dn, &ad_entry);
					slapi_entry_free(ad_entry); /* getting sets windows_private_get_raw_entry */
				}


				windows_map_mods_for_replay(prp,op->p.p_modify.modify_mods, &mapped_mods, is_user, &password);
				if (is_user) {
					winsync_plugin_call_pre_ad_mod_user_mods_cb(prp->agmt,
																windows_private_get_raw_entry(prp->agmt),
																local_dn,
																local_entry,
																op->p.p_modify.modify_mods,
																remote_dn,
																&mapped_mods);
				} else if (is_group) {
					winsync_plugin_call_pre_ad_mod_group_mods_cb(prp->agmt,
																 windows_private_get_raw_entry(prp->agmt),
																 local_dn,
																 local_entry,
																 op->p.p_modify.modify_mods,
																 remote_dn,
																 &mapped_mods);
				}

				/* Check if a naming attribute is being modified. */
				if (windows_check_mods_for_rdn_change(prp, op->p.p_modify.modify_mods, local_entry, remote_dn, &newrdn)) {
					/* Issue MODRDN */
					slapi_log_error(SLAPI_LOG_REPL, repl_plugin_name, "%s: renaming remote entry \"%s\" with new RDN of \"%s\"\n",
							agmt_get_long_name(prp->agmt), slapi_sdn_get_dn(remote_dn), newrdn);
					return_value = windows_conn_send_rename(prp->conn, slapi_sdn_get_dn(remote_dn),
						newrdn, NULL, 1 /* delete old RDN */,
						NULL, NULL /* returned controls */);
					slapi_ch_free_string(&newrdn);
				}

				/* It's possible that the mapping process results in an empty mod list, in which case we don't bother with the replay */
				if ( mapped_mods == NULL || *(mapped_mods)== NULL )
				{
					return_value = CONN_OPERATION_SUCCESS;
				} else 
				{
					if (slapi_is_loglevel_set(SLAPI_LOG_REPL))
					{
						int i = 0;
						slapi_log_error(SLAPI_LOG_REPL, repl_plugin_name,"dump mods for replay update:");
						for(i=0;mapped_mods[i];i++)
						{
							slapi_mod_dump(mapped_mods[i],i);
						}
					}
					return_value = windows_conn_send_modify(prp->conn, slapi_sdn_get_dn(remote_dn), mapped_mods, NULL, NULL /* returned controls */);
				}
				if (mapped_mods)
				{
					ldap_mods_free(mapped_mods,1);
					mapped_mods = NULL;
				}
			}
			break;
		case SLAPI_OPERATION_DELETE:
			if (delete_remote_entry_allowed(local_entry))
			{
				return_value = windows_conn_send_delete(prp->conn, slapi_sdn_get_dn(remote_dn), NULL, NULL /* returned controls */);
					slapi_log_error(SLAPI_LOG_REPL, repl_plugin_name,
					"%s: windows_replay_update: deleted remote entry, dn=\"%s\", result=%d\n",
					agmt_get_long_name(prp->agmt), slapi_sdn_get_dn(remote_dn), return_value);
			} else 
			{
				slapi_log_error(SLAPI_LOG_REPL, repl_plugin_name,
					"%s: windows_replay_update: delete not allowed on remote entry, dn=\"%s\"\n",
					agmt_get_long_name(prp->agmt), slapi_sdn_get_dn(remote_dn));
			}
			break;
		case SLAPI_OPERATION_MODRDN:
		/* only move case (newsuperior: ...) comse here since local leaf RDN is
		 * not identical to the remote leaf RDN. */
			{
			return_value = process_replay_rename(prp, local_entry, local_dn,
								op->p.p_modrdn.modrdn_newrdn,
								op->p.p_modrdn.modrdn_newsuperior_address.dn,
								op->p.p_modrdn.modrdn_deloldrdn,
								is_user, is_group);
			if (CONN_OPERATION_FAILED == return_value) {
				int operation = 0;
				int error = 0;
				windows_conn_get_error(prp->conn, &operation, &error);
				/* The remote entry is missing. Let's add the renamed entry. */
				if (LDAP_NO_SUCH_OBJECT == error) {
					return_value = process_replay_add(prp,
									local_entry /* target_entry */,
									local_entry, local_dn, remote_dn,
									is_user, missing_entry, &password);
				}
			}
			break;
			}
		default:
			slapi_log_error(SLAPI_LOG_FATAL, windows_repl_plugin_name, "%s: replay_update: Unknown "
				"operation type %lu found in changelog - skipping change.\n",
				agmt_get_long_name(prp->agmt), op->operation_type);
		}
		if (password) 
		{
			/* We need to have a non-GUID dn in send_password_modify in order to
			 * bind as the user to check if we need to send the password change.
			 * You are supposed to be able to bind using a GUID dn, but it doesn't
			 * seem to work over plain LDAP. */
			if (is_guid_dn(remote_dn)) {
				Slapi_DN *remote_dn_norm = NULL;
				int norm_missing = 0;

				map_entry_dn_outbound(local_entry,&remote_dn_norm,prp,&norm_missing, 0);
				return_value = send_password_modify(remote_dn_norm, password, prp);
				slapi_sdn_free(&remote_dn_norm);
			} else {
				return_value = send_password_modify(remote_dn, password, prp);
			}

			if (return_value)
			{
				slapi_log_error(SLAPI_LOG_REPL, windows_repl_plugin_name,
					"%s: windows_replay_update: update password returned %d\n",
					agmt_get_long_name(prp->agmt), return_value );
			}
		}
		/* If we successfully added an entry, and then subsequently changed
		 * its password, THEN we need to change its status in AD in order
		 * that it can be used (otherwise the user is marked as disabled).
		 * To do this we set this attribute and value:
		 *   userAccountControl: 512
		 * Or, if we added a new entry, we need to change the useraccountcontrol
		 * to make the new user enabled by default
		 * it is assumed that is_user is set for user entries and that only user entries need
		 * accountcontrol values
		 */
		if ((return_value == CONN_OPERATION_SUCCESS) && remote_dn && (password || missing_entry) && is_user) {
			return_value = send_accountcontrol_modify(remote_dn, prp, missing_entry);
		}
	} else {
		/* We ignore operations that target entries outside of our sync'ed subtree, or which are not Windows users or groups */
	}
error:
	if (local_entry)
	{
		slapi_entry_free(local_entry);
	}
	if (local_dn)
	{
		slapi_sdn_free (&local_dn);
	}
	if (remote_dn)
	{
		slapi_sdn_free(&remote_dn);
	}
	slapi_ch_free_string(&password);
	return return_value;
}

static int
is_straight_mapped_attr(const char *type, int is_user /* or group */, int is_nt4)
{
	int found = 0;
	size_t offset = 0;
	char *this_attr = NULL;
	char **list = is_user ? (is_nt4 ? nt4_user_matching_attributes : windows_user_matching_attributes) : (is_nt4 ? nt4_group_matching_attributes : windows_group_matching_attributes);
	/* Look for the type in the list of straight mapped attrs for the appropriate object type */
	while ((this_attr = list[offset]))
	{
		if (0 == slapi_attr_type_cmp(this_attr, type, SLAPI_TYPE_CMP_SUBTYPE))
		{
			found = 1;
			break;
		}
		offset++;
	}
	return found;
}

static int
is_single_valued_attr(const char *type)
{
	int found = 0;
	size_t offset = 0;
	char *this_attr = NULL;

	/* Look for the type in the list of single-valued AD attributes */
	while ((this_attr = windows_single_valued_attributes[offset]))
	{
		if (0 == slapi_attr_type_cmp(this_attr, type, SLAPI_TYPE_CMP_SUBTYPE))
		{
			found = 1;
			break;
		}
		offset++;
	}
	return found;
}
		
static void 
windows_map_attr_name(const char *original_type , int to_windows, int is_user, int is_create, char **mapped_type, int *map_dn)
{
	char *new_type = NULL;
	windows_attribute_map *our_map = is_user ? user_attribute_map : group_attribute_map;
	windows_attribute_map *this_map = NULL;
	size_t offset = 0;

	*mapped_type = NULL;

	/* Iterate over the map entries looking for the type we have */
	while((this_map = &(our_map[offset])))
	{
		char *their_name = to_windows ? this_map->windows_attribute_name : this_map->ldap_attribute_name;
		char *our_name = to_windows ? this_map->ldap_attribute_name : this_map->windows_attribute_name;

		if (NULL == their_name)
		{
			/* End of the list */
			break;
		}
		if (0 == slapi_attr_type_cmp(original_type, our_name, SLAPI_TYPE_CMP_SUBTYPE))
		{
			if (!is_create && (this_map->create_type == createonly))
			{
				/* Skip create-only entries if we're not creating */
			} else
			{
				if ( (this_map->map_type == towindowsonly && to_windows) || (this_map->map_type == fromwindowsonly && !to_windows) 
					|| (this_map->map_type == bidirectional) )
				{
					new_type = slapi_ch_strdup(their_name);
					*map_dn = (this_map->attr_type == dnmap);
					break;
				}
			}
		}
		offset++;
	}

	if (new_type)
	{
		*mapped_type = new_type;
	}
}

/* 
 * Make a new entry suitable for the sync destination (indicated by the to_windows argument).
 * Returns the new entry ready to be passed to an LDAP ADD operation, either remote or local.
 * Also returns the plaintext value of any password contained in the original entry (only for the
 * to_windows direction). This is because passwords must be added to entries after they are added in AD.
 * Caller must free the new entry and any password returned.
 */
static int 
windows_create_remote_entry(Private_Repl_Protocol *prp,Slapi_Entry *original_entry, Slapi_DN *remote_sdn, Slapi_Entry **remote_entry, char** password) 
{  
	int retval = 0;
	char *entry_string = NULL;
	Slapi_Entry *new_entry = NULL;
	int rc = 0;
	int is_user = 0; 
	int is_group = 0;
	Slapi_Attr *attr = NULL;
	char *username = NULL;
	const char *dn_string = NULL;
	char *fqusername = NULL;
	const char *domain_name = windows_private_get_windows_domain(prp->agmt); 
	int is_nt4 = windows_private_get_isnt4(prp->agmt);

	char *remote_user_entry_template = 
		"dn: %s\n"
		"objectclass:top\n"
   		"objectclass:person\n"
		"objectclass:organizationalperson\n"
		"objectclass:user\n"
		"userPrincipalName:%s\n";

	char *remote_group_entry_template = 
		"dn: %s\n"
		"objectclass:top\n"
   		"objectclass:group\n";

	LDAPDebug( LDAP_DEBUG_TRACE, "=> windows_create_remote_entry\n", 0, 0, 0 );

	windows_is_local_entry_user_or_group(original_entry,&is_user,&is_group);

	/* Create a new entry */
	/* Give it its DN and samaccountname */
	username = extract_ntuserdomainid_from_entry(original_entry);
	if (NULL == username)
	{
		goto error;
	}
	fqusername = PR_smprintf("%s@%s",username,domain_name);
	dn_string = slapi_sdn_get_dn(remote_sdn);
	if (is_user)
	{
		entry_string = slapi_ch_smprintf(remote_user_entry_template, dn_string, fqusername);
	} else
	{
		entry_string = slapi_ch_smprintf(remote_group_entry_template, dn_string);
	}
	PR_smprintf_free(fqusername);
	if (NULL == entry_string) 
	{
		goto error;
	}
	new_entry = slapi_str2entry(entry_string, 0);
	slapi_ch_free_string(&entry_string);
	if (NULL == new_entry) 
	{
		goto error;
	}
	/* Map the appropriate attributes sourced from the remote entry */
	/* Iterate over the local entry's attributes */
    for (rc = slapi_entry_first_attr(original_entry, &attr); rc == 0;
			rc = slapi_entry_next_attr(original_entry, attr, &attr)) 
	{
		char *type = NULL;
		Slapi_ValueSet *vs = NULL;
		int mapdn = 0;

		slapi_attr_get_type( attr, &type );
		slapi_attr_get_valueset(attr,&vs);

		if ( is_straight_mapped_attr(type,is_user,is_nt4) )
		{
			/* If this attribute is single-valued in AD,
			 * we only want to send the first value. */
			if (is_single_valued_attr(type))
			{
				if (slapi_valueset_count(vs) > 1) {
					int i = 0;
					Slapi_Value *value = NULL;
					Slapi_Value *new_value = NULL;

					i = slapi_valueset_first_value(vs,&value);
					if (i >= 0) {
						/* Dup the first value, trash the valueset, then copy in the dup'd value. */
						new_value = slapi_value_dup(value);
						slapi_valueset_done(vs);
						/* The below hands off the memory to the valueset */
						slapi_valueset_add_value_ext(vs, new_value, SLAPI_VALUE_FLAG_PASSIN);
					}
				}
			}

			/* The initials attribute is a special case.  AD has a constraint
			 * that limits the value length.  If we're sending a change to
			 * the initials attribute to AD, we trim if neccessary.
			 */
			if (0 == slapi_attr_type_cmp(type, "initials", SLAPI_TYPE_CMP_SUBTYPE)) {
				int i = 0;
				const char *initials_value = NULL;
				Slapi_Value *value = NULL;

				i = slapi_valueset_first_value(vs,&value);
				while (i >= 0) {
					initials_value = slapi_value_get_string(value);

					/* If > AD_INITIALS_LENGTH, trim the value */
					if (strlen(initials_value) > AD_INITIALS_LENGTH) {
						char *new_initials = PL_strndup(initials_value, AD_INITIALS_LENGTH);
						/* the below hands off memory */
						slapi_value_set_string_passin(value, new_initials);
						slapi_log_error(SLAPI_LOG_REPL, repl_plugin_name,
							"%s: windows_create_remote_entry: "
							"Trimming initials attribute to %d characters.\n",
							agmt_get_long_name(prp->agmt), AD_INITIALS_LENGTH);
					}

					i = slapi_valueset_next_value(vs, i, &value);
				}
			}

			/* copy over the attr values */
			slapi_entry_add_valueset(new_entry,type,vs);
		} else 
		{
			char *new_type = NULL;

			windows_map_attr_name(type , 1 /* to windows */, is_user, 1 /* create */, &new_type, &mapdn);
			if (new_type)
			{
				if (mapdn)
				{
					Slapi_ValueSet *mapped_values = NULL;
					map_dn_values(prp,vs,&mapped_values, 1 /* to windows */,0);
					if (mapped_values) 
					{
						slapi_entry_add_valueset(new_entry,new_type,mapped_values);
						slapi_valueset_free(mapped_values);
						mapped_values = NULL;
					}
				} else 
				{
					Slapi_Attr *new_attr = NULL;

					/* AD treats cn and streetAddress as a single-valued attributes, while we define
					 * them as multi-valued attribute as it's defined in rfc 4519.  We only
					 * sync the first value to AD to avoid a constraint violation.
					 */
					if ((0 == slapi_attr_type_cmp(new_type, "streetAddress", SLAPI_TYPE_CMP_SUBTYPE)) ||
						(0 == slapi_attr_type_cmp(new_type, "cn", SLAPI_TYPE_CMP_SUBTYPE))) {
						if (slapi_valueset_count(vs) > 1) {
							int i = 0;
							Slapi_Value *value = NULL;
							Slapi_Value *new_value = NULL;

							i = slapi_valueset_first_value(vs,&value);
							if (i >= 0) {
								/* Dup the first value, trash the valueset, then copy
								 * in the dup'd value. */
								new_value = slapi_value_dup(value);
								slapi_valueset_done(vs);
								/* The below hands off the memory to the valueset */
								slapi_valueset_add_value_ext(vs, new_value, SLAPI_VALUE_FLAG_PASSIN);
							}
						}
					}
					
					slapi_entry_add_valueset(new_entry,type,vs);

					/* Reset the type to new_type here.  This is needed since
					 * slapi_entry_add_valueset will create the Slapi_Attrs using
					 * the schema definition, which can reset the type to something
					 * other than the type you pass into it. To be safe, we just
					 * create the attributes with the old type, then reset them. */
					if (slapi_entry_attr_find(new_entry, type, &new_attr) == 0) {
						slapi_attr_set_type(new_attr, new_type);
					}
				}
				slapi_ch_free_string(&new_type);
			}
			/* password mods are treated specially */
			if (0 == slapi_attr_type_cmp(type, PSEUDO_ATTR_UNHASHEDUSERPASSWORD, SLAPI_TYPE_CMP_SUBTYPE) )
			{
				const char *password_value = NULL;
				Slapi_Value *value = NULL;

				slapi_valueset_first_value(vs,&value);
				password_value = slapi_value_get_string(value);
				/* We need to check if the first character of password_value is an 
				 * opening brace since strstr will simply return it's first argument
				 * if it is an empty string. */
				if (password_value && (*password_value == '{')) {
					if (strchr( password_value, '}' )) {
						/* A storage scheme is present.  Check if it's the
						 * clear storage scheme. */
						if ((strlen(password_value) >= PASSWD_CLEAR_PREFIX_LEN + 1) &&
						    (strncasecmp(password_value, PASSWD_CLEAR_PREFIX, PASSWD_CLEAR_PREFIX_LEN) == 0)) {
							/* This password is in clear text.  Strip off the clear prefix
							 * and sync it. */
							*password = slapi_ch_strdup(password_value + PASSWD_CLEAR_PREFIX_LEN);
						} else {
							/* This password is stored in a non-cleartext format.
							 * We can only sync cleartext passwords. */
							slapi_log_error(SLAPI_LOG_REPL, repl_plugin_name,
								"%s: windows_create_remote_entry: "
								"Password is already hashed.  Not syncing.\n",
								agmt_get_long_name(prp->agmt));
						}
					} else {
						/* This password doesn't have a storage prefix but
						 * just happens to start with the '{' character.  We'll
						 * assume that it's just a cleartext password without
						 * the proper storage prefix. */
						*password = slapi_ch_strdup(password_value);
					}
				} else {
					/* This password has no storage prefix, or the password is empty */
					*password = slapi_ch_strdup(password_value);
				}
			}

		}
		if (vs) 
		{
			slapi_valueset_free(vs);
			vs = NULL;
		}
	}
	/* NT4 must have the groupType attribute set for groups.  If it is not present, we will
	 * add it here with a value of 2 (global group).
	 */
	if (is_nt4 && is_group)
	{
		Slapi_Attr *ap = NULL;
		if(slapi_entry_attr_find(new_entry, "groupType", &ap))
		{
			/* groupType attribute wasn't found, so we'll add it */
			slapi_entry_attr_set_int(new_entry, "groupType", 2 /* global group */);
		}
	}

	if (remote_entry) 
	{
		*remote_entry = new_entry;
	}
error:
	if (username)
	{
		slapi_ch_free_string(&username);
	}
	if (new_entry) 
	{
		windows_dump_entry("Created new remote entry:\n",new_entry);
	}
	LDAPDebug( LDAP_DEBUG_TRACE, "<= windows_create_remote_entry: %d\n", retval, 0, 0 );
	return retval;
}

#ifdef FOR_DEBUGGING
/* the entry has already been translated, so be sure to search for ntuserid
   and not samaccountname or anything else. */

static Slapi_Entry* 
windows_entry_already_exists(Slapi_Entry *e){

	int rc = 0;
	Slapi_DN *sdn = NULL;
	Slapi_Entry *entry = NULL;

	LDAPDebug( LDAP_DEBUG_TRACE, "=> windows_entry_already_exists\n", 0, 0, 0 );

	sdn = slapi_entry_get_sdn(e);
	rc  = slapi_search_internal_get_entry( sdn, NULL, &entry, repl_get_plugin_identity (PLUGIN_MULTIMASTER_REPLICATION));

	LDAPDebug( LDAP_DEBUG_TRACE, "<= windows_entry_already_exists\n", 0, 0, 0 );

	if (rc == LDAP_SUCCESS)
	{
		return entry;
	}
	else
	{
		return NULL;
	}

}
#endif

static int 
windows_delete_local_entry(Slapi_DN *sdn){

	Slapi_PBlock *pb = NULL;
	int return_value = 0;

	LDAPDebug( LDAP_DEBUG_TRACE, "=> windows_delete_local_entry\n", 0, 0, 0 );

	pb = slapi_pblock_new();
	slapi_delete_internal_set_pb(pb, slapi_sdn_get_dn(sdn), NULL, NULL, repl_get_plugin_identity(PLUGIN_MULTIMASTER_REPLICATION), 0);
	slapi_delete_internal_pb(pb);
	slapi_pblock_get(pb, SLAPI_PLUGIN_INTOP_RESULT, &return_value);
	slapi_pblock_destroy(pb);

	if (return_value) {
		slapi_log_error(SLAPI_LOG_REPL, windows_repl_plugin_name,
			"delete operation on local entry %s returned: %d\n", slapi_sdn_get_dn(sdn), return_value);
	}
	LDAPDebug( LDAP_DEBUG_TRACE, "<= windows_delete_local_entry: %d\n", return_value, 0, 0 );

	return return_value;
}

/*
  Before we send the modify to AD, we need to check to see if the mod still
  applies - the entry in AD may have been modified, and those changes not sync'd
  back to the DS, since the way winsync currently works is that it polls periodically
  using DirSync for changes in AD - note that this does not guarantee that the mod
  will apply cleanly, since there is still a small window of time between the time
  we read the entry from AD and the time the mod op is sent, but doing this check
  here should substantially reduce the chances of these types of out-of-sync problems

  If we do find a mod that does not apply cleanly, we just discard it and log an
  error message to that effect.
*/
static int
mod_already_made(Private_Repl_Protocol *prp, Slapi_Mod *smod, Slapi_Entry *ad_entry)
{
	int retval = 0;
	int op = 0;
	const char *type = NULL;

	if (!slapi_mod_isvalid(smod)) { /* bogus */
		slapi_log_error(SLAPI_LOG_REPL, repl_plugin_name,
						"%s: mod_already_made: "
						"modify operation is null - skipping.\n",
						agmt_get_long_name(prp->agmt));
		return 1;
	}

	if (!ad_entry) { /* mods cannot already have been made */
		slapi_log_error(SLAPI_LOG_REPL, repl_plugin_name,
						"%s: mod_already_made: "
						"AD entry not found\n",
						agmt_get_long_name(prp->agmt));
		return retval; /* just allow - will probably fail later if entry really doesn't exist */
	}

	op = slapi_mod_get_operation(smod);
	type = slapi_mod_get_type(smod);
	if (SLAPI_IS_MOD_ADD(op)) { /* make sure value is not there */
		struct berval *bv = NULL;
		for (bv = slapi_mod_get_first_value(smod);
			 bv; bv = slapi_mod_get_next_value(smod)) {
			Slapi_Value *sv = slapi_value_new();
			slapi_value_init_berval(sv, bv); /* copies bv_val */
			if (slapi_entry_attr_has_syntax_value(ad_entry, type, sv)) {
				slapi_log_error(SLAPI_LOG_REPL, repl_plugin_name,
								"%s: mod_already_made: "
								"remote entry attr [%s] already has value [%s] - will not send.\n",
								agmt_get_long_name(prp->agmt), type,
								slapi_value_get_string(sv));
				slapi_mod_remove_value(smod); /* removes the value at the current iterator pos */
			}
			slapi_value_free(&sv);
		}
		/* if all values were removed, no need to send the mod */
		if (slapi_mod_get_num_values(smod) == 0) {
			slapi_log_error(SLAPI_LOG_REPL, repl_plugin_name,
							"%s: mod_already_made: "
							"remote entry attr [%s] had all mod values removed - will not send.\n",
							agmt_get_long_name(prp->agmt), type);
			retval = 1;
		}
	} else if (SLAPI_IS_MOD_DELETE(op)) { /* make sure value or attr is there */
		Slapi_Attr *attr = NULL;

		/* if attribute does not exist, no need to send the delete */
		if (slapi_entry_attr_find(ad_entry, type, &attr) || !attr) {
			slapi_log_error(SLAPI_LOG_REPL, repl_plugin_name,
							"%s: mod_already_made: "
							"remote entry attr [%s] already deleted - will not send.\n",
							agmt_get_long_name(prp->agmt), type);
			retval = 1;
		} else if (slapi_mod_get_num_values(smod) > 0) {
			/* if attr exists, remove mods that have already been applied */
			struct berval *bv = NULL;
			for (bv = slapi_mod_get_first_value(smod);
				 bv; bv = slapi_mod_get_next_value(smod)) {
				Slapi_Value *sv = slapi_value_new();
				slapi_value_init_berval(sv, bv); /* copies bv_val */
				if (!slapi_entry_attr_has_syntax_value(ad_entry, type, sv)) {
					slapi_log_error(SLAPI_LOG_REPL, repl_plugin_name,
									"%s: mod_already_made: "
									"remote entry attr [%s] already deleted value [%s] - will not send.\n",
									agmt_get_long_name(prp->agmt), type,
									slapi_value_get_string(sv));
					slapi_mod_remove_value(smod); /* removes the value at the current iterator pos */
				}
				slapi_value_free(&sv);
			}
			/* if all values were removed, no need to send the mod */
			if (slapi_mod_get_num_values(smod) == 0) {
				slapi_log_error(SLAPI_LOG_REPL, repl_plugin_name,
								"%s: mod_already_made: "
								"remote entry attr [%s] had all mod values removed - will not send.\n",
								agmt_get_long_name(prp->agmt), type);
				retval = 1;
			}
		} /* else if no values specified, this means delete the attribute */
	} else { /* allow this mod */
		slapi_log_error(SLAPI_LOG_REPL, repl_plugin_name,
						"%s: mod_already_made: "
						"skipping mod op [%d]\n",
						agmt_get_long_name(prp->agmt), op);
	}

	/* If the mod shouldn't be skipped, we should
	 * apply it to the entry that was passed in.  This
	 * allows a single modify operation with multiple
	 * mods to take prior mods into account when
	 * determining what can be skipped. */
	if (retval == 0) {
<<<<<<< HEAD
		slapi_entry_apply_mod(ad_entry, slapi_mod_get_ldapmod_byref(smod));
=======
		slapi_entry_apply_mod(ad_entry, (LDAPMod *)slapi_mod_get_ldapmod_byref(smod));
>>>>>>> ce1d30ad
	}

	return retval;
}

/*
 * Comparing the local_dn and the remote_dn, return the newsuperior.
 * If to_windows is non-zero, the newsuperior is for the entry on AD.
 * If to_windows is 0, the newsuperior is on DS.
 *
 * Caller must be responsible to free newsuperior.
 *
 * Return value: 0 if successful
 *               non zero (and *newsuperior is NULL) if failed
 */
static int
windows_get_superior_change(Private_Repl_Protocol *prp,
							Slapi_DN *local_dn, Slapi_DN *remote_dn,
							char **newsuperior, int to_windows)
{
	const Repl_Agmt *winrepl_agmt;
	const char *remote_ndn = NULL;     /* Normalized dn of the remote entry */
	const char *local_ndn = NULL;      /* Normalized dn of the local entry */
	char *remote_pndn = NULL;    /* Normalized parent dn of the remote entry */
	char *local_pndn = NULL;     /* Normalized parent dn of the local entry */
	const char *remote_subtree = NULL; /* Normalized subtree of the remote entry */
	const char *local_subtree = NULL;  /* Normalized subtree of the local entry */
	char *ptr = NULL;
	int rc = -1;

	if (NULL == newsuperior) {
		slapi_log_error(SLAPI_LOG_FATAL, windows_repl_plugin_name,
					"windows_get_superior_change: newsuperior is NULL\n");
		goto bail;
	}
	/* Check if modrdn with superior has happened on AD */
	winrepl_agmt = prp->agmt;
	remote_subtree =
		slapi_sdn_get_ndn(windows_private_get_windows_subtree(winrepl_agmt));
	local_subtree =
		slapi_sdn_get_ndn(windows_private_get_directory_subtree(winrepl_agmt));
	if (NULL == remote_subtree || NULL == local_subtree ||
		'\0' == *remote_subtree || '\0' == *local_subtree) {
		slapi_log_error(SLAPI_LOG_FATAL, windows_repl_plugin_name,
					"windows_get_superior_change: local subtree \"%s\" or "
					"remote subtree \"%s\" is empty\n",
					local_subtree?local_subtree:"empty",
					remote_subtree?remote_subtree:"empty");
		goto bail;
	}
	remote_ndn = slapi_sdn_get_ndn(remote_dn);
	local_ndn = slapi_sdn_get_ndn(local_dn);
	if (NULL == remote_ndn || NULL == local_ndn ||
		'\0' == *remote_ndn || '\0' == *local_ndn) {
		slapi_log_error(SLAPI_LOG_FATAL, windows_repl_plugin_name,
					"windows_get_superior_change: local dn \"%s\" or "
					"remote dn \"%s\" is empty\n",
					local_ndn?local_ndn:"empty", remote_ndn?remote_ndn:"empty");
		goto bail;
	}
	remote_pndn = slapi_dn_parent((const char *)remote_ndn); /* strdup'ed */
	local_pndn = slapi_dn_parent((const char *)local_ndn);   /* strdup'ed */
	if (NULL == remote_pndn || NULL == local_pndn ||
		'\0' == *remote_pndn || '\0' == *local_pndn) {
		slapi_log_error(SLAPI_LOG_FATAL, windows_repl_plugin_name,
					"windows_get_superior_change: local parent dn \"%s\" or "
					"remote parent dn \"%s\" is empty\n",
					local_pndn?local_pndn:"empty",
					remote_pndn?remote_pndn:"empty");
		goto bail;
	}
	ptr = strstr(remote_pndn, remote_subtree);
	if (ptr) {
		*ptr = '\0'; /* if ptr != remote_pndn, remote_pndn ends with ',' */
		ptr = strstr(local_pndn, local_subtree);
		if (ptr) {
			*ptr = '\0'; /* if ptr != local_pndn, local_pndn ends with ',' */
			if (0 != strcmp(remote_pndn, local_pndn)) {
				/* the remote parent is different from the local parent */
				if (to_windows) {
					*newsuperior = 
								PR_smprintf("%s%s", local_pndn, remote_subtree);
				} else {
					*newsuperior =
								PR_smprintf("%s%s", remote_pndn, local_subtree);
				}
				rc = 0;
			}
		} else {
			slapi_log_error(SLAPI_LOG_REPL, windows_repl_plugin_name,
				"windows_get_superior_change: local parent \"%s\" is not in "
				"DirectoryReplicaSubtree \"%s\"\n", local_pndn, local_subtree);
		}
	} else {
		slapi_log_error(SLAPI_LOG_REPL, windows_repl_plugin_name,
			"windows_get_superior_change: remote parent \"%s\" is not in "
			"WindowsReplicaSubtree \"%s\"\n", remote_pndn, remote_subtree);
	}
bail:
	slapi_ch_free_string(&remote_pndn);
	slapi_ch_free_string(&local_pndn);

	return rc;
}

static int
windows_check_mods_for_rdn_change(Private_Repl_Protocol *prp, LDAPMod **original_mods, 
		Slapi_Entry *local_entry, Slapi_DN *remote_dn, char **newrdn)
{
	int ret = 0;
	int need_rename = 0;
	int got_entry = 0;
	Slapi_Entry *remote_entry = NULL;
	Slapi_Attr *remote_rdn_attr = NULL;
	Slapi_Value *remote_rdn_val = NULL;
	Slapi_Mods smods = {0};
	Slapi_Mod *smod = slapi_mod_new();
	Slapi_Mod *last_smod = smod;

	LDAPDebug( LDAP_DEBUG_TRACE, "=> windows_check_mods_for_rdn_change\n", 0, 0, 0 );

	/* Iterate through the original mods, looking for a modification to the RDN attribute */
	slapi_mods_init_byref(&smods, original_mods);
	smod = slapi_mods_get_first_smod(&smods, last_smod);
	while(smod) {
		/* Check if this is modifying the naming attribute (cn) */
		if (slapi_attr_types_equivalent(slapi_mod_get_type(smod), "cn")) {
			/* Fetch the remote entry so we can compare the new values
			 * against the existing remote value.  We only need to do
			 * this once for all mods. */
			if (!got_entry) {
				int free_entry = 0;

				/* See if we have already fetched the remote entry.
				 * If not, we just fetch it ourselves. */
				if ((remote_entry = windows_private_get_raw_entry(prp->agmt)) == NULL) {
					windows_get_remote_entry(prp, remote_dn, &remote_entry);
					free_entry = 1;
				}

				if (remote_entry) {
					/* Fetch and duplicate the cn attribute so we can perform comparisions */
					slapi_entry_attr_find(remote_entry, "cn", &remote_rdn_attr);
					if (remote_rdn_attr) {
						remote_rdn_attr = slapi_attr_dup(remote_rdn_attr);
						slapi_attr_first_value(remote_rdn_attr, &remote_rdn_val);
					}

					/* We only want to free the entry if we fetched it ourselves
					 * by calling windows_get_remote_entry(). */
					if (free_entry) {
						slapi_entry_free(remote_entry);
					}
				}
				got_entry = 1;

				/* If we didn't get the remote value for some odd reason, just bail out. */
				if (!remote_rdn_val) {
					slapi_mod_done(smod);
					goto done;
				}
			}

			if (SLAPI_IS_MOD_REPLACE(slapi_mod_get_operation(smod))) {
				/* For a replace, we just need to check if the old value that AD
				 * has is still present after the operation.  If not, we rename
				 * the entry in AD using the first new value as the RDN. */
				Slapi_Value *new_val = NULL;
				struct berval *bval = NULL;

				/* Assume that we're going to need to do a rename. */
				ret = 1;

				/* Get the first new value, which is to be used as the RDN if we decide
				 * that a rename is necessary. */
				bval = slapi_mod_get_first_value(smod);
				if (bval && bval->bv_val) {
					/* Fill in new RDN to return to caller. */
					slapi_ch_free_string(newrdn);
					*newrdn = slapi_ch_smprintf("cn=%s", bval->bv_val);

					/* Loop through all new values to check if they match
					 * the value present in AD. */
					do {
						new_val = slapi_value_new_berval(bval);
						if (slapi_value_compare(remote_rdn_attr, remote_rdn_val, new_val) == 0) {
							/* We have a match.  This means we don't want to rename the entry in AD. */
							slapi_ch_free_string(newrdn);
							slapi_value_free(&new_val);
							ret = 0;
							break;
						}
						slapi_value_free(&new_val);
						bval = slapi_mod_get_next_value(smod);
					} while (bval && bval->bv_val);
				}
			} else if (SLAPI_IS_MOD_DELETE(slapi_mod_get_operation(smod))) {
				/* We need to check if the cn in AD is the value being deleted.  If
				 * so, set a flag saying that we will need to do a rename.  We will either
				 * get a new value added from another mod in this op, or we will need to
				 * use an old value that is left over after the delete operation. */
				if (slapi_mod_get_num_values(smod) == 0) {
					/* All values are being deleted, so a rename will be needed.  One
					 * of the other mods will be adding the new values(s). */
					need_rename = 1;
				} else {
					Slapi_Value *del_val = NULL;
					struct berval *bval = NULL;

					bval = slapi_mod_get_first_value(smod);
					while (bval && bval->bv_val) {
						/* Is this value the same one that is used as the RDN in AD? */
						del_val = slapi_value_new_berval(bval);
						if (slapi_value_compare(remote_rdn_attr, remote_rdn_val, del_val) == 0) {
							/* We have a match.  This means we need to rename the entry in AD. */
							need_rename = 1;
							slapi_value_free(&del_val);
							break;
						}
						slapi_value_free(&del_val);
						bval = slapi_mod_get_next_value(smod);
					}
				}
			} else if (SLAPI_IS_MOD_ADD(slapi_mod_get_operation(smod))) {
				/* We only need to care about an add if the old value was deleted. */
				if (need_rename) {
					/* Just grab the first new value and use it to create the new RDN. */
					struct berval *bval = slapi_mod_get_first_value(smod);

					if (bval && bval->bv_val) {
						/* Fill in new RDN to return to caller. */
						slapi_ch_free_string(newrdn);
						*newrdn = slapi_ch_smprintf("cn=%s", bval->bv_val);
						need_rename = 0;
						ret = 1;
					}
				}
			}
		}

		/* Get the next mod from this op. */
		slapi_mod_done(smod);

		/* Need to prevent overwriting old smod with NULL return value and causing a leak. */
		smod = slapi_mods_get_next_smod(&smods, last_smod);
	}

done:
	/* We're done with the mods and the copied cn attr from the remote entry. */
	slapi_attr_free(&remote_rdn_attr);
	if (last_smod) {
		slapi_mod_free(&last_smod);
	}
	slapi_mods_done (&smods);

	if (need_rename) {
		/* We need to perform a rename, but we didn't get the value for the
		 * new RDN from this operation.  We fetch the first value from the local
		 * entry to create the new RDN. */
		if (local_entry) {
			char *newval = slapi_entry_attr_get_charptr(local_entry, "cn");
			if (newval) {
				/* Fill in new RDN to return to caller. */
				slapi_ch_free_string(newrdn);
				*newrdn = slapi_ch_smprintf("cn=%s", newval);
				slapi_ch_free_string(&newval);
				ret = 1;
			}
		}
	}

	LDAPDebug( LDAP_DEBUG_TRACE, "<= windows_check_mods_for_rdn_change: %d\n", ret, 0, 0 );

	return ret;
}


static void 
windows_map_mods_for_replay(Private_Repl_Protocol *prp,LDAPMod **original_mods, LDAPMod ***returned_mods, int is_user, char** password) 
{
	Slapi_Mods smods = {0};
	Slapi_Mods mapped_smods = {0};
	LDAPMod *mod = NULL;
	int is_nt4 = windows_private_get_isnt4(prp->agmt);
	Slapi_Mod *mysmod = NULL;
	const Slapi_Entry *ad_entry = NULL;
	Slapi_Entry *ad_entry_copy = NULL;

	LDAPDebug( LDAP_DEBUG_TRACE, "=> windows_map_mods_for_replay\n", 0, 0, 0 );

	/* Iterate through the original mods, looking each attribute type up in the maps for either user or group */

	/* Make a copy of the AD entry. */
	ad_entry = windows_private_get_raw_entry(prp->agmt);
	if (ad_entry) {
		ad_entry_copy = slapi_entry_dup(ad_entry);
	}
	
	slapi_mods_init_byref(&smods, original_mods);
	slapi_mods_init(&mapped_smods,10);
	mod = slapi_mods_get_first_mod(&smods);
	while(mod)
	{
		char *attr_type = mod->mod_type;
		int mapdn = 0;

		/* Check to see if this attribute is passed through */
		if (is_straight_mapped_attr(attr_type,is_user,is_nt4)) {
			/* If this attribute is single-valued in AD,
			 * we only want to send the first value. */
			if (is_single_valued_attr(attr_type)) {
				Slapi_Mod smod;

				slapi_mod_init_byref(&smod,mod);

				/* Check if there is more than one value */
				if (slapi_mod_get_num_values(&smod) > 1) {
					slapi_mod_get_first_value(&smod);
					/* Remove all values except for the first */
					while (slapi_mod_get_next_value(&smod)) {
						/* This modifies the bvalues in the mod itself */
						slapi_mod_remove_value(&smod);
					}
				}

				slapi_mod_done(&smod);
			}

			/* The initials attribute is a special case.  AD has a constraint
			 * that limits the value length.  If we're sending a change to
			 * the initials attribute to AD, we trim if neccessary.
			 */
			if (0 == slapi_attr_type_cmp(attr_type, "initials", SLAPI_TYPE_CMP_SUBTYPE)) {
				int i;
				for (i = 0; mod->mod_bvalues[i] != NULL; i++) {
					/* If > AD_INITIALS_LENGTH, trim the value */
					if (mod->mod_bvalues[i]->bv_len > AD_INITIALS_LENGTH) {
						mod->mod_bvalues[i]->bv_val[AD_INITIALS_LENGTH] = '\0';
						mod->mod_bvalues[i]->bv_len = AD_INITIALS_LENGTH;
						slapi_log_error(SLAPI_LOG_REPL, repl_plugin_name,
							"%s: windows_map_mods_for_replay: "
							"Trimming initials attribute to %d characters.\n",
							agmt_get_long_name(prp->agmt), AD_INITIALS_LENGTH);
					}
				}
			}

			/* create the new smod to add to the mapped_smods */
			mysmod = slapi_mod_new();
			slapi_mod_init_byval(mysmod, mod); /* copy contents */
		} else 
		{
			char *mapped_type = NULL;
			/* Check if this mod has its attribute type mapped */
			windows_map_attr_name(attr_type,1,is_user,0,&mapped_type, &mapdn);
			if (mapped_type)
			{
				/* If so copy over the mod with new type name */
				if (mapdn)
				{
					Slapi_ValueSet *mapped_values = NULL;
					Slapi_ValueSet *vs = NULL;
					Slapi_Mod smod;
                        
					vs = slapi_valueset_new();
					slapi_mod_init_byref(&smod,mod);
					slapi_valueset_set_from_smod(vs, &smod);
					map_dn_values(prp,vs,&mapped_values, 1 /* to windows */,0);
					if (mapped_values) 
					{
						mysmod = slapi_mod_new();
						slapi_mod_init_valueset_byval(mysmod, mod->mod_op, mapped_type, mapped_values);
						slapi_valueset_free(mapped_values);
						mapped_values = NULL;
					} else 
					{
						/* this might be a del: mod, in which case there are no values */
						if (mod->mod_op & LDAP_MOD_DELETE)
						{
							mysmod = slapi_mod_new();
							slapi_mod_init(mysmod, 0);
							slapi_mod_set_operation(mysmod, LDAP_MOD_DELETE|LDAP_MOD_BVALUES);
							slapi_mod_set_type(mysmod, mapped_type);
						}
					}
					slapi_mod_done(&smod);
					slapi_valueset_free(vs);
				} else 
				{
					/* If this attribute is single-valued in AD,
					 * we only want to send the first value. */
					if (is_single_valued_attr(mapped_type)) {
						Slapi_Mod smod;

						slapi_mod_init_byref(&smod,mod);

						/* Check if there is more than one value */
						if (slapi_mod_get_num_values(&smod) > 1) {
							slapi_mod_get_first_value(&smod);
							/* Remove all values except for the first */
							while (slapi_mod_get_next_value(&smod)) {
								/* This modifies the bvalues in the mod itself */
								slapi_mod_remove_value(&smod);
							}
						}

						slapi_mod_done(&smod);
					}

					/* create the new smod to add to the mapped_smods */
					mysmod = slapi_mod_new();
					slapi_mod_init_byval(mysmod, mod); /* copy contents */
					slapi_mod_set_type(mysmod, mapped_type);
				}
				slapi_ch_free_string(&mapped_type);
			} else 
			{
				/* password mods are treated specially */
				if ((0 == slapi_attr_type_cmp(attr_type, PSEUDO_ATTR_UNHASHEDUSERPASSWORD, SLAPI_TYPE_CMP_SUBTYPE)) &&
					mod && mod->mod_bvalues && mod->mod_bvalues[0] && mod->mod_bvalues[0]->bv_val)
				{
					char *password_value = NULL;
					password_value = mod->mod_bvalues[0]->bv_val;
					/* We need to check if the first character of password_value is an 
					 * opening brace since strstr will simply return it's first argument
					 * if it is an empty string. */
					if (password_value && (*password_value == '{')) {
						if (strchr( password_value, '}' )) {
							/* A storage scheme is present.  Check if it's the
							 * clear storage scheme. */
							if ((strlen(password_value) >= PASSWD_CLEAR_PREFIX_LEN + 1) &&
							     (strncasecmp(password_value, PASSWD_CLEAR_PREFIX, PASSWD_CLEAR_PREFIX_LEN) == 0)) {
								/* This password is in clear text.  Strip off the clear prefix
								 * and sync it. */
								*password = slapi_ch_strdup(password_value + PASSWD_CLEAR_PREFIX_LEN);
							} else {
								/* This password is stored in a non-cleartext format.
								 * We can only sync cleartext passwords. */
								slapi_log_error(SLAPI_LOG_REPL, repl_plugin_name,
									"%s: windows_create_remote_entry: "
									"Password is already hashed.  Not syncing.\n",
									agmt_get_long_name(prp->agmt));
							}
						} else {
							/* This password doesn't have a storage prefix but
							 * just happens to start with the '{' character.  We'll
							 * assume that it's just a cleartext password without
							 * the proper storage prefix. */
							*password = slapi_ch_strdup(password_value);
						}
					} else {
						/* This password has no storage prefix, or the password is empty */
						*password = slapi_ch_strdup(password_value);
					}
				}
			}
		}
		/* Otherwise we do not copy this mod at all */
		if (mysmod && !mod_already_made(prp, mysmod, ad_entry_copy)) { /* make sure this mod is still valid to send */
			slapi_mods_add_ldapmod(&mapped_smods, slapi_mod_get_ldapmod_passout(mysmod));
		}
		if (mysmod) {
			slapi_mod_free(&mysmod);
		}
			
		mod = slapi_mods_get_next_mod(&smods);
	}

	slapi_entry_free(ad_entry_copy);
	slapi_mods_done (&smods);
	/* Extract the mods for the caller */
	*returned_mods = slapi_mods_get_ldapmods_passout(&mapped_smods);
	LDAPDebug( LDAP_DEBUG_TRACE, "<= windows_map_mods_for_replay\n", 0, 0, 0 );
}


/* Returns non-zero if the attribute value sets are identical. If you want to
 * compare the entire attribute value, set n to 0.  You can compare only the
 * first n characters of the values by passing in the legth as n. */
static int
attr_compare_equal(Slapi_Attr *a, Slapi_Attr *b, int n)
{
	/* For now only handle single values */
	Slapi_Value *va = NULL;
	Slapi_Value *vb = NULL;
	int num_a = 0;
	int num_b = 0;
	int match = 1;

	slapi_attr_get_numvalues(a,&num_a);
	slapi_attr_get_numvalues(b,&num_b);

	if (num_a == num_b) {
		slapi_attr_first_value(a, &va);
		slapi_attr_first_value(b, &vb);

		/* If either val is less than n, then check if the length, then values are
		 * equal.  If both are n or greater, then only compare the first n chars. 
		 * If n is 0, then just compare the entire attribute. */
		if ((va->bv.bv_len < n) || (vb->bv.bv_len < n) || (n == 0)) {
			if (va->bv.bv_len == vb->bv.bv_len) {
				if (slapi_attr_value_find(b, slapi_value_get_berval(va)) != 0) {
					match = 0;
				}
			} else {
				match = 0;
			}
		} else if (0 != memcmp(va->bv.bv_val, vb->bv.bv_val, n)) {
			match = 0;
		}
	} else {
		match = 0;
	}
	return match;
}

/* Returns non-zero if all of the values of attribute a are contained in attribute b.
 * You can compare only the first n characters of the values by passing in the length
 * as n.  If you want to compare the entire attribute value, set n to 0. */
static int
attr_compare_present(Slapi_Attr *a, Slapi_Attr *b, int n)
{
	int match = 1;
	int i = 0;
	int j = 0;
	Slapi_Value *va = NULL;
	Slapi_Value *vb = NULL;

	/* Iterate through values in attr a and search for each in attr b */
	for (i = slapi_attr_first_value(a, &va); va && (i != -1);
	     i = slapi_attr_next_value(a, i, &va)) {
		if (n == 0) {
			/* Compare the entire attribute value */
			if (slapi_attr_value_find(b, slapi_value_get_berval(va)) != 0) {
				match = 0;
				goto bail;
			}
		} else {
			/* Only compare up the values up to the specified length. */
			int found = 0;

			for (j = slapi_attr_first_value(b, &vb); vb && (j != -1);
				j = slapi_attr_next_value(b, j, &vb)) {
				/* If either val is less than n, then check if the length, then values are
				 * equal.  If both are n or greater, then only compare the first n chars. */
				if ((va->bv.bv_len < n) || (vb->bv.bv_len < n)) {
					if (va->bv.bv_len == vb->bv.bv_len) {
						if (0 == memcmp(va->bv.bv_val, vb->bv.bv_val, va->bv.bv_len)) {
							found = 1;
						}
					}
				} else if (0 == memcmp(va->bv.bv_val, vb->bv.bv_val, n)) {
					found = 1;
				}
			}

			/* If we didn't find this value from attr a in attr b, we're done. */
			if (!found) {
				match = 0;
				goto bail;
			}
		}
	}

bail:
	return match;
}


/* Helper functions for dirsync result processing */

/* Is this entry a tombstone ? */
static int 
is_tombstone(Private_Repl_Protocol *prp, Slapi_Entry *e)
{
	int retval = 0;

	if ( (slapi_filter_test_simple( e, (Slapi_Filter*)windows_private_get_deleted_filter(prp->agmt) ) == 0) )
	{
		retval = 1;
	}

	return retval;
}

#define ENTRY_NOTFOUND -1
#define ENTRY_NOT_UNIQUE -2

/* Search for an entry in AD */
static int
find_entry_by_attr_value_remote(const char *attribute, const char *value, Slapi_Entry **e,  Private_Repl_Protocol *prp)
{
	int retval = 0;
	ConnResult cres = 0;
	char *filter = NULL;
	const char *searchbase = NULL;
	Slapi_Entry *found_entry = NULL;

	filter = PR_smprintf("(%s=%s)",attribute,value);
	searchbase = slapi_sdn_get_dn(windows_private_get_windows_subtree(prp->agmt));
	cres = windows_search_entry(prp->conn, (char*)searchbase, filter, &found_entry);
	if (cres)
	{
		retval = -1;
	} else
		{
		if (found_entry)
		{
			*e = found_entry;
		}
	}
	if (filter)
	{
		PR_smprintf_free(filter);
		filter = NULL;
	}
	return retval;
}

/* Search for an entry in AD by DN */
static int
windows_get_remote_entry (Private_Repl_Protocol *prp, const Slapi_DN* remote_dn,Slapi_Entry **remote_entry)
{
	int retval = 0;
	ConnResult cres = 0;
	char *filter = "(objectclass=*)";
	const char *searchbase = NULL;
	Slapi_Entry *found_entry = NULL;

	searchbase = slapi_sdn_get_dn(remote_dn);
	cres = windows_search_entry_ext(prp->conn, (char*)searchbase, filter, &found_entry, NULL, LDAP_SCOPE_BASE);
	if (cres)
	{
		retval = -1;
	} else
	{
		if (found_entry)
		{
			*remote_entry = found_entry;
		}
	}
	return retval;
}

/* Search for a tombstone entry in AD by DN */
static int
windows_get_remote_tombstone (Private_Repl_Protocol *prp, const Slapi_DN* remote_dn,Slapi_Entry **remote_entry)
{
	int retval = 0;
	ConnResult cres = 0;
	char *filter = "(objectclass=*)";
	const char *searchbase = NULL;
	Slapi_Entry *found_entry = NULL;
	LDAPControl *server_controls[2];

	/* We need to send the "Return Deleted Objects" control to search
	 * for tombstones. */
	slapi_build_control(REPL_RETURN_DELETED_OBJS_CONTROL_OID, NULL, PR_TRUE,
			&server_controls[0]);
	server_controls[1] = NULL;

	searchbase = slapi_sdn_get_dn(remote_dn);
	cres = windows_search_entry_ext(prp->conn, (char*)searchbase, filter,
									&found_entry, server_controls, LDAP_SCOPE_SUBTREE);
	if (cres) {
		retval = -1;
	} else {
		if (found_entry) {
			*remote_entry = found_entry;
		}
	}

	ldap_control_free(server_controls[0]);
	return retval;
}

/* Reanimate a tombstone in AD.  Returns 0 on success, otherwise you get the
 * LDAP return code from the modify operation.  */
static int
windows_reanimate_tombstone(Private_Repl_Protocol *prp, const Slapi_DN* tombstone_dn, const char* new_dn)
{
	int retval = 0;
	LDAPControl *server_controls[2];
	Slapi_Mods smods = {0};

	/* We need to send the "Return Deleted Objects" control to modify
	 * tombstone entries. */
	slapi_build_control(REPL_RETURN_DELETED_OBJS_CONTROL_OID, NULL, PR_TRUE,
			&server_controls[0]);
	server_controls[1] = NULL;

	/* To reanimate a tombstone in AD, you need to send a modify
	 * operation that does two things.  It must remove the isDeleted
	 * attribute from the entry and it must modify the DN.  This DN
	 * does not have to be the same place in the tree that the entry
	 * previously existed. */ 
	slapi_mods_init (&smods, 0);
	slapi_mods_add_mod_values(&smods, LDAP_MOD_DELETE, "isDeleted", NULL);
	slapi_mods_add_string(&smods, LDAP_MOD_REPLACE, "distinguishedName", new_dn);

	retval = windows_conn_send_modify(prp->conn, slapi_sdn_get_dn(tombstone_dn),
				 slapi_mods_get_ldapmods_byref(&smods), server_controls, NULL );

	slapi_mods_done(&smods);
	ldap_control_free(server_controls[0]);
	return retval;
}

static int
find_entry_by_attr_value(const char *attribute, const char *value, Slapi_Entry **e,  const Repl_Agmt *ra)
{
    Slapi_PBlock *pb = slapi_pblock_new();
    Slapi_Entry **entries = NULL, **ep = NULL;
	Slapi_Entry *entry_found = NULL;
    char *query = NULL;
	int found_or_not = ENTRY_NOTFOUND;
	int rval = 0;
	const char *subtree_dn = NULL;
	int not_unique = 0;
	char *subtree_dn_copy = NULL;
	int scope = LDAP_SCOPE_SUBTREE;
	char **attrs = NULL;
	LDAPControl **server_controls = NULL;

    if (pb == NULL)
        goto done;

    query = slapi_ch_smprintf("(%s=%s)", attribute, value);

    if (query == NULL)
		goto done;

	subtree_dn = slapi_sdn_get_dn(windows_private_get_directory_subtree(ra));
	subtree_dn_copy = slapi_ch_strdup(subtree_dn);

    winsync_plugin_call_pre_ds_search_entry_cb(ra, NULL, &subtree_dn_copy, &scope, &query,
                                               &attrs, &server_controls);

    slapi_search_internal_set_pb(pb, subtree_dn_copy,
        scope, query, attrs, 0, server_controls, NULL,
        (void *)plugin_get_default_component_id(), 0);
    slapi_search_internal_pb(pb);
    slapi_ch_free_string(&subtree_dn_copy);
    slapi_ch_free_string(&query);
    slapi_ch_array_free(attrs);
    attrs = NULL;
    ldap_controls_free(server_controls);
    server_controls = NULL;

    slapi_pblock_get(pb, SLAPI_PLUGIN_INTOP_RESULT, &rval);
    if (rval != LDAP_SUCCESS)
	{
		goto done;
	}

    slapi_pblock_get(pb, SLAPI_PLUGIN_INTOP_SEARCH_ENTRIES, &entries);
    if ((entries == NULL) || (entries[0] == NULL))
	{
		goto done;
	}
	entry_found = entries[0];
	for (ep = entries; *ep; ep++) {
		if (not_unique)
		{
			found_or_not = ENTRY_NOT_UNIQUE;
		}
		not_unique = 1;
	}
done:
	if (entry_found && (found_or_not != ENTRY_NOT_UNIQUE))
	{
		found_or_not = 0;
		*e = slapi_entry_dup(entry_found);
	}
	if (pb)
	{
		slapi_free_search_results_internal(pb);
		slapi_pblock_destroy(pb);
	}
	return found_or_not;
}

static int
find_entry_by_username(const char *username, Slapi_Entry **e, const Repl_Agmt *ra)
{
		return find_entry_by_attr_value("ntUserDomainId",username,e,ra);
}

/* Find an entry in the local server given its GUID, or return ENTRY_NOTFOUND */
static int
find_entry_by_guid(const char *guid, Slapi_Entry **e, const Repl_Agmt *ra)
{
		return find_entry_by_attr_value("ntUniqueId",guid,e,ra);
}

/* Remove dashes from a GUID string. */
static void
dedash_guid(char *str)
{
	char *p = str;
	char c = '\0';

	while ((c = *p))
	{
		if ('-' == c)
		{
			/* Move on down please */
			char *q = p;
			char *r = q + 1;
			while (*r) 
			{
				*q++ = *r++;
			}
			*q = '\0';
		} 
		p++;
	}
}

/* Add dashes into a GUID string.  If the guid is not formatted properly,
 * we will free it and set the pointer to NULL. */
static void
dash_guid(char **str)
{
	if (strlen(*str) == NTUNIQUEID_LENGTH) {
		char *p = NULL;
		/* Add extra room for the dashes */
		*str = slapi_ch_realloc(*str, AD_GUID_LENGTH + 1);

		/* GUID needs to be in 8-4-4-4-12 format */
		p = *str + 23;
		memmove(p + 1, *str + 20, 12);
		*p = '-';
		p = *str + 18;
		memmove(p + 1, *str + 16, 4);
		*p = '-';
		p = *str + 13;
		memmove(p + 1, *str + 12, 4);
		*p = '-';
		p = *str + 8;
		memmove(p + 1, *str + 8, 4);
		*p = '-';
		p = *str + 36;
		*p = '\0';
	} else {
		/* This GUID does not appear to be valid */
		slapi_ch_free_string(str);
	}
}

/* For reasons not clear, the GUID returned in the tombstone DN is all 
 * messed up, like the guy in the movie 'the fly' after he want in the tranporter device */
static void
decrypt_guid(char *guid)
{
	static int decrypt_offsets[] = {6,7,4,5,2,3,0,1,10,11,8,9,14,15,12,13,16,17,18,19,
		20,21,22,23,24,25,26,27,28,29,30,31};

	char *p = guid;
	int i = 0;
	char *cpy = slapi_ch_strdup(guid);

	while (*p && i < (sizeof(decrypt_offsets)/sizeof(int)))
	{
		*p = cpy[decrypt_offsets[i]];
		p++;
		i++;
	}
	slapi_ch_free_string(&cpy);
}

static char*
extract_guid_from_tombstone_dn(const char *dn)
{
	char *guid = NULL;
	char *colon_offset = NULL;
	char *comma_offset = NULL;

	/* example DN of tombstone: 
		"CN=WDel Userdb1\\\nDEL:551706bc-ecf2-4b38-9284-9a8554171d69,CN=Deleted Objects,DC=magpie,DC=com" */

	/* First find the 'DEL:' */
	if ((colon_offset = strchr(dn,':'))) {
		/* Then scan forward to the next ',' */
		comma_offset = strchr(colon_offset,',');
	}

	/* The characters inbetween are the GUID, copy them
	 * to a new string and return to the caller */
	if (comma_offset && colon_offset && comma_offset > colon_offset) {
		guid = slapi_ch_malloc(comma_offset - colon_offset);
		strncpy(guid,colon_offset+1,(comma_offset-colon_offset)-1);
		guid[comma_offset-colon_offset-1] = '\0';
		/* Finally remove the dashes since we don't store them on our side */
		dedash_guid(guid);
		decrypt_guid(guid);
	}
	return guid;
}

static char *
convert_to_hex(Slapi_Value *val)
{
	int offset = 0;
	const struct berval *bvp = NULL;
	int length = 0;
	char *result = NULL;

	bvp = slapi_value_get_berval(val);
	if (bvp)
	{
		char *new_buffer = NULL;
		length = bvp->bv_len;

		for (offset = 0; offset < length; offset++) 
		{
			unsigned char byte = ((unsigned char*)(bvp->bv_val))[offset];
			new_buffer = PR_sprintf_append(new_buffer, "%02x", byte );
		}
		if (new_buffer)
		{
			result = new_buffer;
		}
	}
	return result;
}

/* Given a local entry, map it to it's AD tombstone DN. An AD
 * tombstone DN is formatted like:
 *
 *     cn=<cn>\0ADEL:<guid>,cn=Deleted Objects,<suffix>
 * 
 * This function will allocate a new Slapi_DN.  It is up to the
 * caller to free it when they are finished with it. */
static int 
map_windows_tombstone_dn(Slapi_Entry *e, Slapi_DN **dn, Private_Repl_Protocol *prp, int *exists)
{
	int rc = 0;
	char *cn = NULL;
	char *guid = NULL;
	const char *suffix = NULL;
	char *tombstone_dn = NULL;
	Slapi_Entry *tombstone = NULL;

	/* Initialize the output values */
	*dn = NULL;
	*exists = 0;

	cn = slapi_entry_attr_get_charptr(e,"cn");
	if (!cn) {
		cn = slapi_entry_attr_get_charptr(e,"ntuserdomainid");
	}

	guid = slapi_entry_attr_get_charptr(e,"ntUniqueId");
	if (guid) {
		/* the GUID is in a different form in the tombstone DN, so
		 * we need to transform it from the way we store it. */
		decrypt_guid(guid);
		dash_guid(&guid);
	}

	/* The tombstone suffix discards any containers, so we need
	 * to trim the DN to only dc components. */
	if ((suffix = slapi_sdn_get_dn(windows_private_get_windows_subtree(prp->agmt)))) {
		/* If this isn't found, it is treated as an error below. */
		suffix = (const char *) PL_strcasestr(suffix,"dc=");
	}

	if (cn && guid && suffix) {
		tombstone_dn = PR_smprintf("cn=%s\\0ADEL:%s,cn=Deleted Objects,%s",
				cn, guid, suffix);

		/* Hand off the memory to the Slapi_DN */
		*dn = slapi_sdn_new_dn_passin(tombstone_dn);

		windows_get_remote_tombstone(prp, *dn, &tombstone);
		if (tombstone) {
			*exists = 1;
			slapi_entry_free(tombstone);
		}
	} else {
		slapi_log_error(SLAPI_LOG_REPL, repl_plugin_name,
			"%s: map_windows_tombstone_dn: Failed to map dn=\"%s\" "
			"to windows tombstone dn.\n", agmt_get_long_name(prp->agmt),
			slapi_entry_get_dn(e));
		rc = 1;
	}

	slapi_ch_free_string(&cn);
	slapi_ch_free_string(&guid);
	return rc;
}

static int is_guid_dn(Slapi_DN *remote_dn)
{
	if ((remote_dn != NULL) && (strncasecmp("<GUID=",
			slapi_sdn_get_dn(remote_dn), 6) == 0)) {
		return 1;
	} else {
		return 0;
	}
}

static char*
extract_guid_from_entry(Slapi_Entry *e, int is_nt4)
{
	char *guid = NULL;
	Slapi_Value *val = NULL;
	Slapi_Attr *attr = NULL;
    
	slapi_entry_attr_find(e, "objectGUID", &attr);
	if (attr)
	{
		slapi_attr_first_value(attr, &val);
		if (val) {
			if (is_nt4)
			{
				guid = slapi_ch_strdup(slapi_value_get_string(val));
			} else
			{
				guid = convert_to_hex(val);
			}
		}
	}
	return guid;
}

#ifdef FOR_DEBUGGING
static void
extract_guid_from_entry_bv(Slapi_Entry *e, const struct berval **bv)
{
	Slapi_Value *val = NULL;
	Slapi_Attr *attr = NULL;
    
	slapi_entry_attr_find(e, "objectGUID", &attr);
	if (attr)
	{
		slapi_attr_first_value(attr, &val);
		if (val) {
			*bv = slapi_value_get_berval(val);
		}
	}
}
#endif

static char*
extract_username_from_entry(Slapi_Entry *e)
{
	char *uid = NULL;
	uid = slapi_entry_attr_get_charptr(e,"samAccountName");
	return uid;
}

static char*
extract_ntuserdomainid_from_entry(Slapi_Entry *e)
{
	char *uid = NULL;
	uid = slapi_entry_attr_get_charptr(e,"ntuserdomainid");
	return uid;
}

static Slapi_DN *make_dn_from_guid(char *guid, int is_nt4, const char* suffix)
{
	Slapi_DN *new_dn = NULL;
	char *dn_string = NULL;
	if (guid)
	{
		if (is_nt4)
		{
			dn_string = PR_smprintf("GUID=%s,%s",guid,suffix);
		} else
		{
			dn_string = PR_smprintf("<GUID=%s>",guid);
		}
		new_dn = slapi_sdn_new_dn_byval(dn_string);
		PR_smprintf_free(dn_string);
	}
	/* dn string is now inside the Slapi_DN, and will be freed by its owner */
	return new_dn;
}

static char*
extract_container(const Slapi_DN *entry_dn, const Slapi_DN *suffix_dn)
{
	char *result = NULL;
	/* First do a scope test to make sure that we weren't passed bogus arguments */
	if (slapi_sdn_scope_test(entry_dn,suffix_dn,LDAP_SCOPE_SUBTREE))
	{
		Slapi_DN parent;
		slapi_sdn_init(&parent);

		/* Find the portion of the entry_dn between the RDN and the suffix */
		/* Start with the parent of the entry DN */
		slapi_sdn_get_parent(entry_dn, &parent);
		/* Iterate finding the parent again until we have the suffix */
		while (0 != slapi_sdn_compare(&parent,suffix_dn))
		{
			Slapi_DN child;
			Slapi_RDN *rdn = slapi_rdn_new();
			char *rdn_type = NULL;
			char *rdn_str = NULL;
			/* Append the current RDN to the new container string */
			slapi_sdn_get_rdn(&parent,rdn);
			slapi_rdn_get_first(rdn, &rdn_type, &rdn_str);
			if (rdn_str)
			{
				result = PR_sprintf_append(result, "%s=\"%s\",", rdn_type,rdn_str );	
			}
			/* Don't free this until _after_ we've used the rdn_str */
			slapi_rdn_free(&rdn);
			/* Move to the next successive parent */
			slapi_sdn_init(&child);
			slapi_sdn_copy(&parent,&child);
			slapi_sdn_done(&parent);
			slapi_sdn_get_parent(&child, &parent);
			slapi_sdn_done(&child);
		}
		slapi_sdn_done(&parent);
	} 
	/* Always return something */
	if (NULL == result)
	{
		result = slapi_ch_strdup("");
	}
	return result;
}

/* Given a non-tombstone entry, return the DN of its peer in AD (whether present or not) */
static int 
map_entry_dn_outbound(Slapi_Entry *e, Slapi_DN **dn, Private_Repl_Protocol *prp, int *missing_entry, int guid_form)
{
	int retval = 0;
	char *guid = NULL;
	Slapi_DN *new_dn = NULL;
	int is_nt4 = windows_private_get_isnt4(prp->agmt);
	const char *suffix = slapi_sdn_get_dn(windows_private_get_windows_subtree(prp->agmt));
	/* To find the DN of the peer entry we first look for an ntUniqueId attribute
	 * on the local entry. If that's present, we generate a GUID-form DN.
	 * If there's no GUID, then we look for an ntUserDomainId attribute
	 * on the entry. If that's present we attempt to search for an entry with
	 * that samaccountName attribute value in AD. If we don't find any matching
	 * entry we generate a new DN using the entry's cn. If later, we find that
	 * this entry already exists, we handle that problem at the time. We don't
	 * check here. Note: for NT4 we always use ntUserDomainId for the samaccountname rdn, never cn.
	 */
	
	*missing_entry = 0;

	guid = slapi_entry_attr_get_charptr(e,"ntUniqueId");
	slapi_log_error(SLAPI_LOG_REPL, repl_plugin_name,
			"%s: map_entry_dn_outbound: looking for AD entry for DS "
			"dn=\"%s\" guid=\"%s\"\n",
			agmt_get_long_name(prp->agmt),
			slapi_entry_get_dn_const(e),
			guid ? guid : "(null)");
	if (guid && guid_form) 
	{
		int rc = 0;
		Slapi_Entry *remote_entry = NULL;
		new_dn = make_dn_from_guid(guid, is_nt4, suffix);
		if (!new_dn) {
			slapi_log_error(SLAPI_LOG_REPL, repl_plugin_name,
					"%s: map_entry_dn_outbound: unable to make dn from guid %s.\n",
					agmt_get_long_name(prp->agmt), guid);
			retval = -1;
			goto done;
		}
		/* There are certain cases where we will have a GUID, but the entry does not exist in
		 * AD.  This happens when you delete an entry, then add it back elsewhere in the tree
		 * without removing the ntUniqueID attribute.  We should verify that the entry really
		 * exists in AD. */
		rc = windows_get_remote_entry(prp, new_dn, &remote_entry);
		slapi_log_error(SLAPI_LOG_REPL, repl_plugin_name,
				"%s: map_entry_dn_outbound: return code %d from search "
				"for AD entry dn=\"%s\" or dn=\"%s\"\n",
				agmt_get_long_name(prp->agmt), rc,
				slapi_sdn_get_dn(new_dn),
				remote_entry ? slapi_entry_get_dn_const(remote_entry) : "(null)");
		if (0 == rc && remote_entry) {
			if (!is_subject_of_agreement_remote(remote_entry,prp->agmt)) {
				/* The remote entry is our of scope of the agreement.
				 * Thus, we don't map the entry_dn.
				 * This occurs when the remote entry is moved out. */
				slapi_sdn_free(&new_dn);
				retval = -1;
			}
			slapi_entry_free(remote_entry);
		} else {
			slapi_log_error(SLAPI_LOG_REPL, repl_plugin_name,
					"%s: map_entry_dn_outbound: entry not found - rc %d\n",
					agmt_get_long_name(prp->agmt), rc);
			/* We need to re-write the DN to a non-GUID DN if we're syncing to a
			 * Windows 2000 Server since tombstone reanimation is not supported.
			 * If we're syncing with Windows 2003 Server, we'll just use the GUID
			 * to reanimate the tombstone when processing the add operation. */
			*missing_entry = 1;
			if (!windows_private_get_iswin2k3(prp->agmt)) {
				char *new_dn_string = NULL;
				char *cn_string = NULL;

				/* We can't use a GUID DN, so rewrite to the mapped DN. */
				cn_string = slapi_entry_attr_get_charptr(e,"cn");
				if (!cn_string) {
					cn_string = slapi_entry_attr_get_charptr(e,"ntuserdomainid");
				}

				if (cn_string) {
					char *container_str = NULL;

					container_str = extract_container(slapi_entry_get_sdn_const(e),
						windows_private_get_directory_subtree(prp->agmt));
					new_dn_string = slapi_create_dn_string("cn=\"%s\",%s%s", cn_string, container_str, suffix);

					if (new_dn_string) {
						slapi_sdn_free(&new_dn);
						new_dn = slapi_sdn_new_dn_byval(new_dn_string);
						PR_smprintf_free(new_dn_string);
					}

					slapi_ch_free_string(&cn_string);
					slapi_ch_free_string(&container_str);
				}
			}
		}
	} else 
	{
		/* No GUID found, try ntUserDomainId */
		Slapi_Entry *remote_entry = NULL;
		char *username = slapi_entry_attr_get_charptr(e,"ntUserDomainId");
		slapi_log_error(SLAPI_LOG_REPL, repl_plugin_name,
				"%s: map_entry_dn_outbound: looking for AD entry for DS "
				"dn=\"%s\" username=\"%s\"\n",
				agmt_get_long_name(prp->agmt),
				slapi_entry_get_dn_const(e),
				username ? username : "(null)");
		if (username) {
			retval = find_entry_by_attr_value_remote("samAccountName",username,&remote_entry,prp);
			if (0 == retval && remote_entry) 
			{
				/* Get the entry's DN */
				new_dn = slapi_sdn_new();
				slapi_sdn_copy(slapi_entry_get_sdn_const(remote_entry), new_dn);
				slapi_log_error(SLAPI_LOG_REPL, repl_plugin_name,
						"%s: map_entry_dn_outbound: found AD entry dn=\"%s\"\n",
						agmt_get_long_name(prp->agmt),
						slapi_sdn_get_dn(new_dn));
			} else {
				slapi_log_error(SLAPI_LOG_REPL, repl_plugin_name,
						"%s: map_entry_dn_outbound: entry not found - rc %d\n",
						agmt_get_long_name(prp->agmt), retval);
				if (0 == retval)
				{
					char *new_dn_string = NULL;
					char *cn_string = NULL;

					*missing_entry = 1;
					/* This means that we failed to find a peer entry */
					/* In that case we need to generate the DN that we want to use */
					/* Generated DN's take the form : 
						cn=<cn from local entry>, ... in the case that the local entry has a cn, OR
						cn=<ntuserdomainid attribute value>, ... in the case that the local entry doesn't have a CN
					 */
					if (is_nt4)
					{
						cn_string = slapi_entry_attr_get_charptr(e,"ntuserdomainid");
					} else
					{
						cn_string = slapi_entry_attr_get_charptr(e,"cn");
						if (!cn_string) 
						{
							cn_string = slapi_entry_attr_get_charptr(e,"ntuserdomainid");
						}
					}
					if (cn_string) 
					{
						char *rdnstr = NULL;
						char *container_str = NULL;
					
						container_str = extract_container(slapi_entry_get_sdn_const(e), windows_private_get_directory_subtree(prp->agmt));
						
						rdnstr = is_nt4 ? "samaccountname=\"%s\",%s%s" : "cn=\"%s\",%s%s";

						new_dn_string = slapi_create_dn_string(rdnstr,cn_string,container_str,suffix);
						if (new_dn_string)
						{
							new_dn = slapi_sdn_new_dn_byval(new_dn_string);
							PR_smprintf_free(new_dn_string);
						}
						slapi_ch_free_string(&cn_string);
						slapi_ch_free_string(&container_str);
					}
				} else 
				{
					/* This means that we failed to talk to the AD for some reason, the operation should be re-tried */
					slapi_log_error(SLAPI_LOG_FATAL, repl_plugin_name,
					"%s: map_entry_dn_outbound: failed to fetch entry from AD: dn=\"%s\", err=%d\n",
					agmt_get_long_name(prp->agmt), slapi_sdn_get_dn(slapi_entry_get_sdn_const(e)), retval);

					retval = -1;
				}
			}
			slapi_ch_free_string(&username);
		}
		if (remote_entry)
		{
			slapi_entry_free(remote_entry);
		}
	}
done:
	if (new_dn) 
	{
		*dn = new_dn;
	}
	slapi_ch_free_string(&guid);
	return retval;
}

/* Given a tombstone entry, return the DN of its peer in this server (if present) */
static int 
map_tombstone_dn_inbound(Slapi_Entry *e, Slapi_DN **dn, const Repl_Agmt *ra)
{
	int retval = 0;
	Slapi_DN *new_dn = NULL;
	char *guid = NULL;
	const char *dn_string = NULL;
	Slapi_Entry *matching_entry = NULL;

	/* To map a tombstone's DN we need to first extract the entry's objectGUID from the DN
	 * CN=vpdxtAD_07\
		DEL:d4ca4e16-e35b-400d-834a-f02db600f3fa,CN=Deleted Objects,DC=magpie,DC=com
	 */
	*dn = NULL;

	dn_string = slapi_sdn_get_dn(slapi_entry_get_sdn_const(e)); /* This is a pointer from inside the sdn, no need to free */
	guid = extract_guid_from_tombstone_dn(dn_string);

	if (guid) 
	{
		retval = find_entry_by_guid(guid,&matching_entry,ra); 
		if (retval) 
		{
			if (ENTRY_NOTFOUND == retval) 
			{
			} else 
			{
				if (ENTRY_NOT_UNIQUE == retval) 
				{
				} else
				{
					/* A real error */
				}
			}
		} else 
		{
			/* We found the matching entry : get its DN */
			new_dn = slapi_sdn_dup(slapi_entry_get_sdn_const(matching_entry));
		}
	}

	if (new_dn) 
	{
		*dn = new_dn;
	}

	if (guid) 
	{
		slapi_ch_free_string(&guid);
	}
	if (matching_entry)
	{
		slapi_entry_free(matching_entry);
	}
	return retval;
}

/* Given a non-tombstone entry, return the DN of its peer in this server (whether present or not) */
static int 
map_entry_dn_inbound(Slapi_Entry *e, Slapi_DN **dn, const Repl_Agmt *ra)
{
	int retval = 0;
	Slapi_DN *new_dn = NULL;
	char *guid = NULL;
	char *username = NULL;
	Slapi_Entry *matching_entry = NULL;
	int is_user = 0;
	int is_group = 0;
	int is_nt4 = windows_private_get_isnt4(ra);

	/* To map a non-tombstone's DN we need to first try to look it up by GUID.
	 * If we do not find it, then we need to generate the DN that it would have if added as a new entry.
	 */
	*dn = NULL;

	windows_is_remote_entry_user_or_group(e,&is_user,&is_group);

	slapi_log_error(SLAPI_LOG_REPL, repl_plugin_name,
					"%s: map_entry_dn_inbound: looking for local entry "
					"matching AD entry [%s]\n",
					agmt_get_long_name(ra),
					slapi_entry_get_dn_const(e));
	guid = extract_guid_from_entry(e, is_nt4);
	if (guid) 
	{
		slapi_log_error(SLAPI_LOG_REPL, repl_plugin_name,
						"%s: map_entry_dn_inbound: looking for local entry "
						"by guid [%s]\n",
						agmt_get_long_name(ra),
						guid);
		retval = find_entry_by_guid(guid,&matching_entry,ra);
		if (retval) 
		{
			slapi_log_error(SLAPI_LOG_REPL, repl_plugin_name,
							"%s: map_entry_dn_inbound: problem looking for guid: %d\n",
							agmt_get_long_name(ra), retval);
			if (ENTRY_NOTFOUND == retval) 
			{
			} else 
			{
				if (ENTRY_NOT_UNIQUE == retval) 
				{
				} else
				{
					/* A real error */
					goto error;
				}
			}
		} else 
		{
			/* We found the matching entry : get its DN */
			new_dn = slapi_sdn_dup(slapi_entry_get_sdn_const(matching_entry));
			slapi_log_error(SLAPI_LOG_REPL, repl_plugin_name,
							"%s: map_entry_dn_inbound: found local entry [%s]\n",
							agmt_get_long_name(ra),
							slapi_sdn_get_dn(new_dn));
		}
	}
	else
	{
		slapi_log_error(SLAPI_LOG_REPL, repl_plugin_name,
						"%s: map_entry_dn_inbound: AD entry has no guid!\n",
						agmt_get_long_name(ra));
	}
	/* If we failed to lookup by guid, try samaccountname */
	if (NULL == new_dn) 
	{
		username = extract_username_from_entry(e);
		if (username) {
			slapi_log_error(SLAPI_LOG_REPL, repl_plugin_name,
							"%s: map_entry_dn_inbound: looking for local entry "
							"by uid [%s]\n",
							agmt_get_long_name(ra),
							username);
			retval = find_entry_by_username(username,&matching_entry,ra);
			if (retval) 
			{
				slapi_log_error(SLAPI_LOG_REPL, repl_plugin_name,
								"%s: map_entry_dn_inbound: problem looking for username: %d\n",
								agmt_get_long_name(ra), retval);
				if (ENTRY_NOTFOUND == retval) 
				{
				} else 
				{
					if (ENTRY_NOT_UNIQUE == retval) 
					{
					} else
					{
						/* A real error */
						goto error;
					}
				}
			} else 
			{
				/* We found the matching entry : get its DN */
				new_dn = slapi_sdn_dup(slapi_entry_get_sdn_const(matching_entry));
				slapi_log_error(SLAPI_LOG_REPL, repl_plugin_name,
								"%s: map_entry_dn_inbound: found local entry by name [%s]\n",
								agmt_get_long_name(ra),
								slapi_sdn_get_dn(new_dn));
			}
		}
		else
		{
			slapi_log_error(SLAPI_LOG_REPL, repl_plugin_name,
							"%s: map_entry_dn_inbound: AD entry has no username!\n",
							agmt_get_long_name(ra));
		}
	}
	/* If we couldn't find a matching entry by either method, then we need to invent a new DN */
	if (NULL == new_dn) 
	{
		/* The new DN has the form: uid=<samaccountname>,<sync'ed subtree> */
		/* If an entry with this DN already exists, we fail and return no DN 
		 * this is because we don't want to second-guess what the admin wants here:
		 * they may want to associate this existing entry with the peer AD entry, 
		 * but if they intend that we say they must add the ntDomainUserId attribute to
		 * that entry.
		 */
		char *new_dn_string = NULL;
		if (username) 
		{
			const char *suffix = slapi_sdn_get_dn(windows_private_get_directory_subtree(ra));
			char *container_str = NULL;

			container_str = extract_container(slapi_entry_get_sdn_const(e), windows_private_get_windows_subtree(ra));
			/* Local DNs for users and groups are different */
			if (is_user)
			{
				new_dn_string = slapi_create_dn_string("uid=\"%s\",%s%s",username,container_str,suffix);
				winsync_plugin_call_get_new_ds_user_dn_cb(ra,
														  windows_private_get_raw_entry(ra),
														  e,
														  &new_dn_string,
														  windows_private_get_directory_subtree(ra),
														  windows_private_get_windows_subtree(ra));
			} else
			{
				new_dn_string = slapi_create_dn_string("cn=\"%s\",%s%s",username,container_str,suffix);
				if (is_group) {
					winsync_plugin_call_get_new_ds_group_dn_cb(ra,
															   windows_private_get_raw_entry(ra),
															   e,
															   &new_dn_string,
															   windows_private_get_directory_subtree(ra),
															   windows_private_get_windows_subtree(ra));
				}
			}
			new_dn = slapi_sdn_new_dn_byval(new_dn_string);
			PR_smprintf_free(new_dn_string);
			slapi_ch_free_string(&container_str);
			/* Clear any earlier error */
			retval = 0;
		} else 
		{
			/* Error, no username */
		}
	}
	if (new_dn) 
	{
		*dn = new_dn;
	}
error: 
	if (guid) 
	{
		PR_smprintf_free(guid);
	}
	if (matching_entry)
	{
		slapi_entry_free(matching_entry);
	}
	if (username)
	{
		slapi_ch_free_string(&username);
	}
	return retval;
}

/* Tests if the entry is subject to our agreement (i.e. is it in the sync'ed subtree in this server, and is it the right objectclass
 * and does it have the right attribute values for sync ?) 
 */
static int 
is_subject_of_agreement_local(const Slapi_Entry *local_entry, const Repl_Agmt *ra)
{
	int retval = 0;
	int is_in_subtree = 0;
	const Slapi_DN *agreement_subtree = NULL;
	
	/* First test for the sync'ed subtree */
	agreement_subtree = windows_private_get_directory_subtree(ra);
	if (NULL == agreement_subtree)
	{
		goto error;
	}
	is_in_subtree = slapi_sdn_scope_test(slapi_entry_get_sdn_const(local_entry), agreement_subtree, LDAP_SCOPE_SUBTREE);
	if (is_in_subtree) 
	{
		/* Next test for the correct kind of entry */
		if (local_entry) {
			if (slapi_filter_test_simple( (Slapi_Entry*)local_entry,
					(Slapi_Filter*)windows_private_get_directory_filter(ra)) == 0)
			{
				retval = 1;
			}
		} else 
		{
			/* Error: couldn't find the entry */
			slapi_log_error(SLAPI_LOG_FATAL, windows_repl_plugin_name,
				"failed to find entry in is_subject_of_agreement_local: %d\n", retval);
			retval = 0;
		}
	}
error:
	return retval;
}

/* Tests if a DN is within the scope of our agreement */
static int
is_dn_subject_of_agreement_local(const Slapi_DN *sdn, const Repl_Agmt *ra)
{
	int retval = 0;
	const Slapi_DN *agreement_subtree = NULL;

	/* Get the subtree from the agreement */
	agreement_subtree = windows_private_get_directory_subtree(ra);
	if (NULL == agreement_subtree)
	{
		goto error;
	}

	/* Check if the DN is within the subtree */
	retval = slapi_sdn_scope_test(sdn, agreement_subtree, LDAP_SCOPE_SUBTREE);

error:
	return retval;
}

/* Tests if the entry is subject to our agreement (i.e. is it in the sync'ed subtree in AD and either a user or a group ?) */
static int 
is_subject_of_agreement_remote(Slapi_Entry *e, const Repl_Agmt *ra)
{
	int retval = 0;
	int is_in_subtree = 0;
	const Slapi_DN *agreement_subtree = NULL;
	
	/* First test for the sync'ed subtree */
	agreement_subtree = windows_private_get_windows_subtree(ra);
	if (NULL == agreement_subtree) 
	{
		goto error;
	}
	is_in_subtree = slapi_sdn_scope_test(slapi_entry_get_sdn_const(e), agreement_subtree, LDAP_SCOPE_SUBTREE);
	if (is_in_subtree) 
	{
		retval = 1;
	}
error:
	return retval;
}

static int
windows_create_local_entry(Private_Repl_Protocol *prp,Slapi_Entry *remote_entry,const Slapi_DN* local_sdn)
{
	int retval = 0;
	char *entry_string = NULL;
	Slapi_Entry *local_entry = NULL;
	Slapi_PBlock* pb = NULL;
	int is_user = 0; 
	int is_group = 0;
	char *local_entry_template = NULL;
	char *user_entry_template = NULL;
	char *username = extract_username_from_entry(remote_entry);
	Slapi_Attr *attr = NULL;
	int rc = 0;
	char *guid_str = NULL;
	int is_nt4 = windows_private_get_isnt4(prp->agmt);

	char *local_user_entry_template = 
		"dn: %s\n"
		"objectclass:top\n"
   		"objectclass:person\n"
   		"objectclass:organizationalperson\n"
   		"objectclass:inetOrgPerson\n"
   		"objectclass:ntUser\n"
		"ntUserDeleteAccount:true\n"
   		"uid:%s\n";

	char *local_nt4_user_entry_template = 
		"dn: %s\n"
		"objectclass:top\n"
   		"objectclass:person\n"
   		"objectclass:organizationalperson\n"
   		"objectclass:inetOrgPerson\n"
   		"objectclass:ntUser\n"
		"ntUserDeleteAccount:true\n"
   		"uid:%s\n";

	char *local_group_entry_template = 
		"dn: %s\n"
		"objectclass:top\n"
   		"objectclass:groupofuniquenames\n"
   		"objectclass:ntGroup\n"
		"ntGroupDeleteGroup:true\n"
   		"cn:%s\n";

	LDAPDebug( LDAP_DEBUG_TRACE, "=> windows_create_local_entry\n", 0, 0, 0 );

	windows_is_remote_entry_user_or_group(remote_entry,&is_user,&is_group);
	user_entry_template = is_nt4 ? local_nt4_user_entry_template : local_user_entry_template;
	local_entry_template = is_user ? user_entry_template : local_group_entry_template;
	/* Create a new entry */
	/* Give it its DN and username */
	entry_string = slapi_ch_smprintf(local_entry_template,slapi_sdn_get_dn(local_sdn),username, username);
	if (NULL == entry_string) 
	{
		goto error;
	}
	local_entry = slapi_str2entry(entry_string, 0);
	slapi_ch_free_string(&entry_string);
	if (NULL == local_entry) 
	{
		goto error;
	}
	/* Map the appropriate attributes sourced from the remote entry */
    for (rc = slapi_entry_first_attr(remote_entry, &attr); rc == 0;
			rc = slapi_entry_next_attr(remote_entry, attr, &attr)) 
	{
		char *type = NULL;
		Slapi_ValueSet *vs = NULL;
		int mapdn = 0;

		slapi_attr_get_type( attr, &type );
		slapi_attr_get_valueset(attr,&vs);

		if ( is_straight_mapped_attr(type,is_user,is_nt4) )
		{
			/* copy over the attr values */
			slapi_entry_add_valueset(local_entry,type,vs);
		} else 
		{
			char *new_type = NULL;

			windows_map_attr_name(type , 0 /* from windows */, is_user, 1 /* create */, &new_type, &mapdn);
			if (new_type)
			{
				if (mapdn)
				{
					Slapi_ValueSet *mapped_values = NULL;
					map_dn_values(prp,vs,&mapped_values, 0 /* from windows */,0);
					if (mapped_values) 
					{
						slapi_entry_add_valueset(local_entry,new_type,mapped_values);
						slapi_valueset_free(mapped_values);
						mapped_values = NULL;
					}
				} else
				{
					slapi_entry_add_valueset(local_entry,new_type,vs);
				}
				slapi_ch_free_string(&new_type);
			}
		}
		if (vs) 
		{
			slapi_valueset_free(vs);
			vs = NULL;
		}
	}
	/* Copy over the GUID */
	guid_str = extract_guid_from_entry(remote_entry, is_nt4);
	if (guid_str) 
	{
		slapi_entry_add_string(local_entry,"ntUniqueId",guid_str);
	} else 
	{
		slapi_log_error(SLAPI_LOG_REPL, windows_repl_plugin_name,
			"extract_guid_from_entry entry %s failed to extract the guid\n", slapi_sdn_get_dn(local_sdn));
		/* Fatal error : need the guid */
		goto error;
	}
	/* Hack for NT4, which has no surname */
	if (is_nt4 && is_user)
	{
		slapi_entry_add_string(local_entry,"sn",username);
	}

	if (is_user) {
	    winsync_plugin_call_pre_ds_add_user_cb(prp->agmt,
						   windows_private_get_raw_entry(prp->agmt),
						   remote_entry,
						   local_entry);
	} else if (is_group) {
	    winsync_plugin_call_pre_ds_add_group_cb(prp->agmt,
							windows_private_get_raw_entry(prp->agmt),
						    remote_entry,
						    local_entry);
	}
	/* Store it */
	windows_dump_entry("Adding new local entry",local_entry);
	pb = slapi_pblock_new();
	slapi_add_entry_internal_set_pb(pb, local_entry, NULL,repl_get_plugin_identity(PLUGIN_MULTIMASTER_REPLICATION),0);  
	slapi_add_internal_pb(pb);
	local_entry = NULL; /* consumed by add */
	slapi_pblock_get(pb, SLAPI_PLUGIN_INTOP_RESULT, &retval);

	if (retval) {
		slapi_log_error(SLAPI_LOG_REPL, windows_repl_plugin_name,
			"add operation of entry %s returned: %d\n", slapi_sdn_get_dn(local_sdn), retval);
	}
error:
	slapi_entry_free(local_entry);
	slapi_ch_free_string(&guid_str);
	if (pb)
	{
		slapi_pblock_destroy(pb);
	}
	if (username) 
	{
		slapi_ch_free_string(&username);
	}
	LDAPDebug( LDAP_DEBUG_TRACE, "<= windows_create_local_entry\n", 0, 0, 0 );
	return retval;
}

/* Function to generate the correct mods to bring 'local' attribute values into consistency with given 'remote' values */
/* 'local' and 'remote' in quotes because we actually use this function in both directions */
/* This function expects the value sets to have been already pruned to exclude values that are not
 * subject to the agreement and present in the peer. */
static int
windows_generate_dn_value_mods(char *local_type, const Slapi_Attr *attr, Slapi_Mods *smods, Slapi_ValueSet *remote_values, Slapi_ValueSet *local_values, int *do_modify)
{
	int ret = 0;
	int i = 0;
	Slapi_Value *rv = NULL;
	Slapi_Value *lv = NULL;
	/* We need to generate an ADD mod for each entry that is in the remote values but not in the local values */
	/* Iterate over the remote values */
	i = slapi_valueset_first_value(remote_values,&rv);
	while (NULL != rv)
	{
		const char *remote_dn = slapi_value_get_string(rv);
		int value_present_in_local_values = (NULL != slapi_valueset_find(attr, local_values, rv));
		if (!value_present_in_local_values)
		{
			slapi_mods_add_string(smods,LDAP_MOD_ADD,local_type,remote_dn);
			*do_modify = 1;
		}
		i = slapi_valueset_next_value(remote_values,i,&rv);
	}
	/* We need to generate a DEL mod for each entry that is in the local values but not in the remote values */
	/* Iterate over the local values */
	i = slapi_valueset_first_value(local_values,&lv);
	while (NULL != lv)
	{
		const char *local_dn = slapi_value_get_string(lv);
		int value_present_in_remote_values = (NULL != slapi_valueset_find(attr, remote_values, lv));
		if (!value_present_in_remote_values)
		{
			slapi_mods_add_string(smods,LDAP_MOD_DELETE,local_type,local_dn);
			*do_modify = 1;
		}
		i = slapi_valueset_next_value(local_values,i,&lv);
	}
	return ret;
}

/* Generate the mods for an update in either direction.  Be careful... the "remote" entry is the DS entry in the to_windows case, but the AD entry in the other case. */
static int
windows_generate_update_mods(Private_Repl_Protocol *prp,Slapi_Entry *remote_entry,Slapi_Entry *local_entry, int to_windows, Slapi_Mods *smods, int *do_modify)
{
	int retval = 0;
	Slapi_Attr *attr = NULL;
	Slapi_Attr *del_attr = NULL;
	int is_user = 0;
	int is_group = 0;
	int rc = 0;
	int is_nt4 = windows_private_get_isnt4(prp->agmt);
	/* Iterate over the attributes on the remote entry, updating the local entry where appropriate */
	LDAPDebug( LDAP_DEBUG_TRACE, "=> windows_generate_update_mods\n", 0, 0, 0 );

	*do_modify = 0;
	if (to_windows)
	{
		windows_is_local_entry_user_or_group(remote_entry,&is_user,&is_group);
	} else
	{
		windows_is_remote_entry_user_or_group(remote_entry,&is_user,&is_group);
	}

    for (rc = slapi_entry_first_attr(remote_entry, &attr); rc == 0;
			rc = slapi_entry_next_attr(remote_entry, attr, &attr)) 
	{
		int is_present_local = 0;
		char *type = NULL;
		Slapi_ValueSet *vs = NULL;
		char *local_type = NULL;
		Slapi_Attr *local_attr = NULL;
		int is_guid = 0;
		int mapdn = 0;


		slapi_attr_get_type( attr, &type );
		slapi_attr_get_valueset(attr,&vs);

		/* First determine what we will do with this attr */
		/* If it's a GUID, we need to take special action */
		if (0 == slapi_attr_type_cmp(type,"objectGuid",SLAPI_TYPE_CMP_SUBTYPE) && !to_windows) 
		{
			is_guid = 1;
			local_type = slapi_ch_strdup("ntUniqueId");
		} else 
		{
			if ( is_straight_mapped_attr(type,is_user,is_nt4) ) {
				local_type = slapi_ch_strdup(type);
			} else {
				windows_map_attr_name(type , to_windows, is_user, 0 /* not create */, &local_type, &mapdn);
			}
			is_guid = 0;
		}
		if (NULL == local_type)
		{
			/* Means we do not map this attribute */
			if (vs) 
			{
				slapi_valueset_free(vs);
				vs = NULL;
			}
			continue;
		}

		if (to_windows && (0 == slapi_attr_type_cmp(local_type, "streetAddress", SLAPI_TYPE_CMP_SUBTYPE))) {
			slapi_entry_attr_find(local_entry,FAKE_STREET_ATTR_NAME,&local_attr);
		} else {
			slapi_entry_attr_find(local_entry,local_type,&local_attr);
		}

		is_present_local = (NULL == local_attr) ? 0 : 1;
		/* Is the attribute present on the local entry ? */
		if (is_present_local && !is_guid)
		{
			if (!mapdn)
			{
				int values_equal = 0;
				/* We only have to deal with processing the cn here for
				 * operations coming from AD since the mapping for the
				 * to_windows case has the create only flag set.  We
				 * just need to check if the value from the AD entry
				 * is already present in the DS entry. */
				if (!to_windows && (0 == slapi_attr_type_cmp(type, "name", SLAPI_TYPE_CMP_SUBTYPE))) {
					values_equal = attr_compare_present(attr, local_attr, 0);
				/* AD has a length contraint on the initials attribute (in addition
				 * to defining it as single-valued), so treat is as a special case. */
				} else if (0 == slapi_attr_type_cmp(type, "initials", SLAPI_TYPE_CMP_SUBTYPE)) {
					values_equal = attr_compare_present(attr, local_attr, AD_INITIALS_LENGTH);
				/* If this is a single valued type in AD, then we just check if the value
				 * in AD is present in our entry in DS.  In this case, attr is from the AD
				 * entry, and local_attr is from the DS entry. */
				} else if (!to_windows && is_single_valued_attr(type)) {
					values_equal = attr_compare_present(attr, local_attr, 0);
				/* If this is a single valued type in AD, then we just check if the AD
				 * entry already contains any value that is present in the DS entry.  In
				 * this case, attr is from the DS entry, and local_attr is from the AD entry. */
				} else if (to_windows && is_single_valued_attr(type)) {
					values_equal = attr_compare_present(local_attr, attr, 0);
				} else {
					/* Compare the entire attribute values */
					values_equal = attr_compare_equal(attr, local_attr, 0);
				}

				/* If it is then we need to replace the local values with the remote values if they are different */
				if (!values_equal)
				{
					slapi_log_error(SLAPI_LOG_REPL, windows_repl_plugin_name,
					"windows_generate_update_mods: %s, %s : values are different\n",
					slapi_sdn_get_dn(slapi_entry_get_sdn_const(local_entry)), local_type);

					if (to_windows && ((0 == slapi_attr_type_cmp(local_type, "streetAddress", SLAPI_TYPE_CMP_SUBTYPE)) ||
						(0 == slapi_attr_type_cmp(local_type, "telephoneNumber", SLAPI_TYPE_CMP_SUBTYPE)) ||
						(0 == slapi_attr_type_cmp(local_type, "physicalDeliveryOfficeName", SLAPI_TYPE_CMP_SUBTYPE)))) {
						/* These attributes are single-valued in AD, so make
						 * sure we don't try to send more than one value. */
						if (slapi_valueset_count(vs) > 1) {
							int i = 0;
							Slapi_Value *value = NULL;
							Slapi_Value *new_value = NULL;

							i = slapi_valueset_first_value(vs,&value);
							if (i >= 0) {
								/* Dup the first value, trash the valueset, then copy
								 * in the dup'd value. */
								new_value = slapi_value_dup(value);
								slapi_valueset_done(vs);
								/* The below hands off the memory to the valueset */
								slapi_valueset_add_value_ext(vs, new_value, SLAPI_VALUE_FLAG_PASSIN);
							}
						}
					} else if ((0 == slapi_attr_type_cmp(local_type, "initials",
						SLAPI_TYPE_CMP_SUBTYPE) && to_windows)) {
						/* initials is constratined to a max length of
						 * 6 characters in AD, so trim the value if
						 * needed before sending. */
						int i = 0;
						const char *initials_value = NULL;
						Slapi_Value *value = NULL;

						i = slapi_valueset_first_value(vs,&value);
						while (i >= 0) {
							initials_value = slapi_value_get_string(value);

							/* If > AD_INITIALS_LENGTH, trim the value */
							if (strlen(initials_value) > AD_INITIALS_LENGTH) {
								char *new_initials = PL_strndup(initials_value, AD_INITIALS_LENGTH);
								/* the below hands off memory */
								slapi_value_set_string_passin(value, new_initials);
								slapi_log_error(SLAPI_LOG_REPL, repl_plugin_name,
									"%s: windows_generate_update_mods: "
									"Trimming initials attribute to %d characters.\n",
									agmt_get_long_name(prp->agmt), AD_INITIALS_LENGTH);
							}

							i = slapi_valueset_next_value(vs, i, &value);
						}
					}

					slapi_mods_add_mod_values(smods,LDAP_MOD_REPLACE,
						local_type,valueset_get_valuearray(vs));
					*do_modify = 1;
				} else
				{
					slapi_log_error(SLAPI_LOG_REPL, windows_repl_plugin_name,
					"windows_generate_update_mods: %s, %s : values are equal\n", slapi_sdn_get_dn(slapi_entry_get_sdn_const(local_entry)), local_type);
				}
			} else {
				/* A dn-valued attribute : need to take special steps */
				Slapi_ValueSet *mapped_remote_values = NULL;
				/* First map all the DNs to that they're in a consistent domain */
				map_dn_values(prp,vs,&mapped_remote_values, to_windows,0);
				if (mapped_remote_values) 
				{
					Slapi_ValueSet *local_values = NULL;
					Slapi_ValueSet *restricted_local_values = NULL;
					/* Now do a compare on the values, generating mods to bring them into consistency (if any) */
					/* We ignore any DNs that are outside the scope of the agreement (on both sides) */
					slapi_attr_get_valueset(local_attr,&local_values);
					if (local_values) 
					{
						map_dn_values(prp,local_values,&restricted_local_values,!to_windows,1);
						if (restricted_local_values)
						{
							windows_generate_dn_value_mods(local_type,local_attr,smods,mapped_remote_values,restricted_local_values,do_modify);
							slapi_valueset_free(restricted_local_values);
							restricted_local_values = NULL;
						}
						slapi_valueset_free(local_values);
						local_values = NULL;
					}
					slapi_valueset_free(mapped_remote_values);
					mapped_remote_values = NULL;
				}
			}
		} else
		{
			if (!is_present_local)
			{
				slapi_log_error(SLAPI_LOG_REPL, windows_repl_plugin_name,
					"windows_generate_update_mods: %s, %s : values not present on peer entry\n", slapi_sdn_get_dn(slapi_entry_get_sdn_const(local_entry)), local_type);
				/* If it is currently absent, then we add the value from the remote entry */
				if (is_guid)
				{
					/* Translate the guid value */
					char *guid = extract_guid_from_entry(remote_entry, is_nt4);
					if (guid)
					{
						slapi_mods_add_string(smods,LDAP_MOD_ADD,local_type,guid);
						slapi_ch_free_string(&guid);
					}
				} else
				{
					/* Handle DN valued attributes here */
					if (mapdn)
					{
						Slapi_ValueSet *mapped_values = NULL;
						map_dn_values(prp,vs,&mapped_values, to_windows,0);
						if (mapped_values) 
						{
							slapi_mods_add_mod_values(smods,LDAP_MOD_ADD,local_type,valueset_get_valuearray(mapped_values));
							slapi_valueset_free(mapped_values);
							mapped_values = NULL;
						}
					} else
					{
					/* If this attribute is single-valued in AD,
					 * we only want to send the first value. */
						if (to_windows && is_single_valued_attr(local_type)) {
							if (slapi_valueset_count(vs) > 1) {
								int i = 0;
								Slapi_Value *value = NULL;
								Slapi_Value *new_value = NULL;

								i = slapi_valueset_first_value(vs,&value);
								if (i >= 0) {
									/* Dup the first value, trash the valueset, then copy
									 * in the dup'd value. */
									new_value = slapi_value_dup(value);
									slapi_valueset_done(vs);
									/* The below hands off the memory to the valueset */
									slapi_valueset_add_value_ext(vs, new_value, SLAPI_VALUE_FLAG_PASSIN);
								}
							}
						}

						if (to_windows && (0 == slapi_attr_type_cmp(local_type, "initials",
							SLAPI_TYPE_CMP_SUBTYPE))) {
							/* initials is constratined to a max length of
							 * 6 characters in AD, so trim the value if
							 * needed before sending. */
							int i = 0;
							const char *initials_value = NULL;
							Slapi_Value *value = NULL;

							i = slapi_valueset_first_value(vs,&value);
							while (i >= 0) {
								initials_value = slapi_value_get_string(value);

								/* If > AD_INITIALS_LENGTH, trim the value */
								if (strlen(initials_value) > AD_INITIALS_LENGTH) {
									char *new_initials = PL_strndup(initials_value, AD_INITIALS_LENGTH);
									/* the below hands off memory */
									slapi_value_set_string_passin(value, new_initials);
									slapi_log_error(SLAPI_LOG_REPL, repl_plugin_name,
										"%s: windows_generate_update_mods: "
										"Trimming initials attribute to %d characters.\n",
                                                                        agmt_get_long_name(prp->agmt), AD_INITIALS_LENGTH);
								}

								i = slapi_valueset_next_value(vs, i, &value);
							}
						}
						slapi_mods_add_mod_values(smods,LDAP_MOD_ADD,local_type,valueset_get_valuearray(vs));
					}
				}

				/* Only set the do_modify flag if smods is not empty */
				if (slapi_mods_get_num_mods(smods) > 0) {
					*do_modify = 1;
				}
			}
		}

		if (vs) 
		{
			slapi_valueset_free(vs);
			vs = NULL;
		}

		slapi_ch_free_string(&local_type);
	}

        /* Check if any attributes were deleted from the remote entry */
        entry_first_deleted_attribute(remote_entry, &del_attr);
        while (del_attr != NULL) {
                Slapi_Attr *local_attr = NULL;
                char *type = NULL;
                char *local_type = NULL;
                int mapdn = 0;

                /* Map remote type to local type */
		slapi_attr_get_type(del_attr, &type);
                if ( is_straight_mapped_attr(type,is_user,is_nt4) ) {
                        local_type = slapi_ch_strdup(type);
                } else {
                        windows_map_attr_name(type , to_windows, is_user, 0 /* not create */, &local_type, &mapdn);
                }

                /* Check if this attr exists in the local entry */
                if (local_type) {
                        slapi_entry_attr_find(local_entry, local_type, &local_attr);
                        if (local_attr) {
                                slapi_log_error(SLAPI_LOG_REPL, windows_repl_plugin_name,
                                        "windows_generate_update_mods: deleting %s attribute from local entry\n", local_type);
                                /* Delete this attr from the local entry */
                                slapi_mods_add_mod_values(smods, LDAP_MOD_DELETE, local_type, NULL);
				*do_modify = 1;
                        }
                }

                entry_next_deleted_attribute(remote_entry, &del_attr);
		slapi_ch_free_string(&local_type);
        }

	if (to_windows) {
	    if (is_user) {
		winsync_plugin_call_pre_ad_mod_user_cb(prp->agmt,
						       windows_private_get_raw_entry(prp->agmt),
						       local_entry, /* the cooked ad entry */
						       remote_entry, /* the ds entry */
						       smods,
						       do_modify);
	    } else if (is_group) {
		winsync_plugin_call_pre_ad_mod_group_cb(prp->agmt,
							windows_private_get_raw_entry(prp->agmt),
							local_entry, /* the cooked ad entry */
							remote_entry, /* the ds entry */
							smods,
							do_modify);
	    }
	} else {
	    if (is_user) {
		winsync_plugin_call_pre_ds_mod_user_cb(prp->agmt,
						       windows_private_get_raw_entry(prp->agmt),
						       remote_entry, /* the cooked ad entry */
						       local_entry, /* the ds entry */
						       smods,
						       do_modify);
	    } else if (is_group) {
		winsync_plugin_call_pre_ds_mod_group_cb(prp->agmt,
							windows_private_get_raw_entry(prp->agmt),
							remote_entry, /* the cooked ad entry */
							local_entry, /* the ds entry */
							smods,
							do_modify);
	    }
	}

	if (slapi_is_loglevel_set(SLAPI_LOG_REPL) && *do_modify)
	{
		slapi_mods_dump(smods,"windows sync");
	}
	LDAPDebug( LDAP_DEBUG_TRACE, "<= windows_generate_update_mods: %d\n", retval, 0, 0 );
	return retval;
}

static int
windows_update_remote_entry(Private_Repl_Protocol *prp,Slapi_Entry *remote_entry,Slapi_Entry *local_entry)
{
    Slapi_Mods smods = {0};
	int retval = 0;
	int do_modify = 0;

    slapi_mods_init (&smods, 0);
	retval = windows_generate_update_mods(prp,local_entry,remote_entry,1,&smods,&do_modify);
	/* Now perform the modify if we need to */
	if (0 == retval && do_modify)
	{
		char dnbuf[BUFSIZ];
		const char *dn = slapi_sdn_get_dn(slapi_entry_get_sdn_const(remote_entry));
		slapi_log_error(SLAPI_LOG_REPL, windows_repl_plugin_name,
			"windows_update_remote_entry: modifying entry %s\n", escape_string(dn, dnbuf));

		retval = windows_conn_send_modify(prp->conn, slapi_sdn_get_dn(slapi_entry_get_sdn_const(remote_entry)),slapi_mods_get_ldapmods_byref(&smods), NULL,NULL);
	} else
	{
		char dnbuf[BUFSIZ];
		const char *dn = slapi_sdn_get_dn(slapi_entry_get_sdn_const(remote_entry));
		slapi_log_error(SLAPI_LOG_REPL, windows_repl_plugin_name,
			"no mods generated for remote entry: %s\n", escape_string(dn, dnbuf));
	}
    slapi_mods_done(&smods);
	return retval;
}

static int
windows_update_local_entry(Private_Repl_Protocol *prp,Slapi_Entry *remote_entry,Slapi_Entry *local_entry)
{
    Slapi_Mods smods = {0};
	int retval = 0;
	Slapi_PBlock *pb = NULL;
	int do_modify = 0;
	char *newsuperior = NULL;
	const char *newrdn = NULL;
	int is_user = 0, is_group = 0;
	const char *newdn = NULL;
	Slapi_RDN rdn = {0};

	windows_is_local_entry_user_or_group(local_entry, &is_user, &is_group);
	/* Compare the local and remote RDNs if it is a group */
	/* If they don't match, set it to newrdn. */
	if (is_group && strcmp(slapi_sdn_get_ndn(slapi_entry_get_sdn(local_entry)),
					slapi_sdn_get_ndn(slapi_entry_get_sdn(remote_entry)))) {
		newdn = slapi_sdn_get_dn(slapi_entry_get_sdn(remote_entry));
		slapi_rdn_set_dn(&rdn, newdn);
		newrdn = slapi_rdn_get_rdn(&rdn);
	}

	/* compare the parents */
	retval = windows_get_superior_change(prp,
										 slapi_entry_get_sdn(local_entry),
										 slapi_entry_get_sdn(remote_entry),
										 &newsuperior, 0 /* to_windows */);

	if (newsuperior || newrdn) {
		/* remote parent is different from the local parent */
		Slapi_PBlock *pb = slapi_pblock_new ();

		if (NULL == newrdn) {
			newdn = slapi_entry_get_dn_const(local_entry);
			slapi_rdn_set_dn(&rdn, newdn);
			newrdn = slapi_rdn_get_rdn(&rdn);
		}

    	/* rename entry */
		slapi_rename_internal_set_pb (pb,
				   slapi_sdn_get_dn(slapi_entry_get_sdn(local_entry)),
				   newrdn, newsuperior, 1 /* delete old RDNS */,
				   NULL /* controls */, NULL /* uniqueid */,
				   repl_get_plugin_identity(PLUGIN_MULTIMASTER_REPLICATION), 0);
		slapi_modrdn_internal_pb (pb);
		slapi_pblock_get(pb, SLAPI_PLUGIN_INTOP_RESULT, &retval);
		slapi_pblock_destroy (pb);
		slapi_ch_free_string(&newsuperior);
		slapi_rdn_done(&rdn);
		if (LDAP_SUCCESS != retval) {
			slapi_log_error(SLAPI_LOG_FATAL, windows_repl_plugin_name,
							"failed to rename entry (%s); "
							"LDAP error - %d\n", newdn, retval);
			return retval;
		}
	}

    slapi_mods_init (&smods, 0);

	retval = windows_generate_update_mods(prp,remote_entry,local_entry,0,&smods,&do_modify);
	/* Now perform the modify if we need to */
	if (0 == retval && do_modify)
	{
		int rc = 0;
		pb = slapi_pblock_new();
		if (pb)
		{
			char dnbuf[BUFSIZ];
			const char *dn = slapi_sdn_get_dn(slapi_entry_get_sdn_const(local_entry));
			slapi_log_error(SLAPI_LOG_REPL, windows_repl_plugin_name,
				"modifying entry: %s\n", escape_string(dn, dnbuf));
			slapi_modify_internal_set_pb (pb, slapi_entry_get_ndn(local_entry), slapi_mods_get_ldapmods_byref(&smods), NULL, NULL,
					repl_get_plugin_identity (PLUGIN_MULTIMASTER_REPLICATION), 0);
			slapi_modify_internal_pb (pb);		
			slapi_pblock_get (pb, SLAPI_PLUGIN_INTOP_RESULT, &rc);
			if (rc) 
			{
				slapi_log_error(SLAPI_LOG_FATAL, windows_repl_plugin_name,
					"windows_update_local_entry: failed to modify entry %s - error %d:%s\n",
					escape_string(dn, dnbuf), rc, ldap_err2string(rc));
			}
			slapi_pblock_destroy(pb);
		} else 
		{
			slapi_log_error(SLAPI_LOG_FATAL, windows_repl_plugin_name,
			"failed to make pb in windows_update_local_entry\n");
		}

	} else
	{
		char dnbuf[BUFSIZ];
		const char *dn = slapi_sdn_get_dn(slapi_entry_get_sdn_const(local_entry));
		slapi_log_error(SLAPI_LOG_REPL, windows_repl_plugin_name,
			"no mods generated for local entry: %s\n", escape_string(dn, dnbuf));
	}
    slapi_mods_done(&smods);
	return retval;
}

static int
windows_process_total_add(Private_Repl_Protocol *prp,Slapi_Entry *e, Slapi_DN* remote_dn, int missing_entry)
{
	int retval = 0;
	LDAPMod **entryattrs = NULL;
	Slapi_Entry *mapped_entry = NULL;
	char *password = NULL;
	const Slapi_DN* local_dn = NULL;
	int can_add = winsync_plugin_call_can_add_entry_to_ad_cb(prp->agmt, e, remote_dn);
	/* First map the entry */
	local_dn = slapi_entry_get_sdn_const(e);
	int is_user;
	if (missing_entry) {
		if (can_add) {
			retval = windows_create_remote_entry(prp, e, remote_dn, &mapped_entry, &password);
		} else {
			return retval; /* cannot add and no entry to modify */
		}
	}
	/* Convert entry to mods */
	if (0 == retval && mapped_entry) 
	{
		(void)slapi_entry2mods (mapped_entry , NULL /* &entrydn : We don't need it */, &entryattrs);
		slapi_entry_free(mapped_entry);
		mapped_entry = NULL;
		if (NULL == entryattrs)
		{
			slapi_log_error(SLAPI_LOG_FATAL, windows_repl_plugin_name,"%s: windows_replay_update: Cannot convert entry to LDAPMods.\n",agmt_get_long_name(prp->agmt));
			retval = CONN_LOCAL_ERROR;
		}
		else
		{
			windows_log_add_entry_remote(local_dn, remote_dn);
			retval = windows_conn_send_add(prp->conn, slapi_sdn_get_dn(remote_dn), entryattrs, NULL, NULL /* returned controls */);
			/* It's possible that the entry already exists in AD, in which case we fall back to modify it */
			if (retval)
			{
				slapi_log_error(SLAPI_LOG_FATAL, windows_repl_plugin_name,"%s: windows_replay_update: Cannot replay add operation.\n",agmt_get_long_name(prp->agmt));
			}
			ldap_mods_free(entryattrs, 1);
			entryattrs = NULL;

			windows_is_local_entry_user_or_group(e, &is_user, NULL);
			if ((retval == 0) && is_user) {
			    /* set the account control bits only for users */
			    retval = send_accountcontrol_modify(remote_dn, prp, missing_entry);
			}
		}
	} else
	{
		/* Entry already exists, need to mod it instead */
		Slapi_Entry *remote_entry = NULL;
		/* Get the remote entry */
		retval = windows_get_remote_entry(prp, remote_dn,&remote_entry);
		if (0 == retval && remote_entry) 
		{
			retval = windows_update_remote_entry(prp,remote_entry,e);
			/* Detect the case where the error is benign */
			if (retval)
			{
				int operation = 0;
				int error = 0;
				
				windows_conn_get_error(prp->conn, &operation, &error);
				if (windows_ignore_error_and_keep_going(error))
				{
					retval = CONN_OPERATION_SUCCESS;
				}
			}
		}
		if (remote_entry)
		{
			slapi_entry_free(remote_entry);
		}
	}
	slapi_ch_free_string(&password);
	return retval;
}

/* Entry point for the total protocol */
int windows_process_total_entry(Private_Repl_Protocol *prp,Slapi_Entry *e)
{
	int retval = 0;
	int is_ours = 0;
	Slapi_DN *remote_dn = NULL;
	int missing_entry = 0;
	const Slapi_DN *local_dn = slapi_entry_get_sdn_const(e);
	/* First check if the entry is for us */
	is_ours = is_subject_of_agreement_local(e, prp->agmt);
	slapi_log_error(SLAPI_LOG_REPL, repl_plugin_name,
		"%s: windows_process_total_entry: Looking dn=\"%s\" (%s)\n",
		agmt_get_long_name(prp->agmt), slapi_sdn_get_dn(slapi_entry_get_sdn_const(e)), is_ours ? "ours" : "not ours");
	if (is_ours) 
	{
		retval = map_entry_dn_outbound(e,&remote_dn,prp,&missing_entry,0 /* we don't want the GUID */);
		if (retval || NULL == remote_dn) 
		{
			slapi_log_error(SLAPI_LOG_FATAL, repl_plugin_name,
				"%s: windows_replay_update: failed map dn for total update dn=\"%s\"\n",
				agmt_get_long_name(prp->agmt), slapi_sdn_get_dn(local_dn));
			goto error;
		}
		retval = windows_process_total_add(prp,e,remote_dn,missing_entry);
	}
	if (remote_dn)
	{
		slapi_sdn_free(&remote_dn);
	}
error:
	return retval;
}

static int
windows_search_local_entry_by_uniqueid(Private_Repl_Protocol *prp, const char *uniqueid, char ** attrs, Slapi_Entry **ret_entry, int tombstone, void * component_identity, int is_global)
{
    Slapi_Entry **entries = NULL;
    Slapi_PBlock *int_search_pb = NULL;
    int rc = 0;
	char *filter_string = NULL;
	const Slapi_DN *local_subtree = NULL;
    
    *ret_entry = NULL;
	if (is_global) { /* Search from the suffix (rename case) */
		local_subtree = agmt_get_replarea(prp->agmt); 
	} else {
		local_subtree = windows_private_get_directory_subtree(prp->agmt);
	}

	/* Searching for tombstones can be expensive, so the caller needs to specify if
	 * we should search for a tombstone entry, or a normal entry. */
	if (tombstone) {
		filter_string = PR_smprintf("(&(objectclass=nsTombstone)(nsUniqueid=%s))", uniqueid);
	} else {
		filter_string = PR_smprintf("(&(|(objectclass=*)(objectclass=ldapsubentry))(nsUniqueid=%s))",uniqueid);
	}

    int_search_pb = slapi_pblock_new ();
	slapi_search_internal_set_pb ( int_search_pb,  slapi_sdn_get_dn(local_subtree), LDAP_SCOPE_SUBTREE, filter_string,
								   attrs ,
								   0 /* attrsonly */, NULL /* controls */,
								   NULL /* uniqueid */,
								   component_identity, 0 /* actions */ );
	slapi_search_internal_pb ( int_search_pb );
    slapi_pblock_get( int_search_pb, SLAPI_PLUGIN_INTOP_RESULT, &rc );
    if ( LDAP_SUCCESS == rc ) {
		slapi_pblock_get( int_search_pb, SLAPI_PLUGIN_INTOP_SEARCH_ENTRIES, &entries );
		if ( NULL != entries && NULL != entries[ 0 ]) {
			Slapi_Entry *temp_entry = NULL;
			temp_entry = entries[ 0 ];
			*ret_entry = slapi_entry_dup(temp_entry);
		} else {
			/* No entry there */
			rc = LDAP_NO_SUCH_OBJECT;
		}
    }
    slapi_free_search_results_internal(int_search_pb);
    slapi_pblock_destroy(int_search_pb);
	int_search_pb = NULL;
	if (filter_string)
	{
		PR_smprintf_free(filter_string);
	}

    if (is_global) slapi_sdn_free((Slapi_DN **)&local_subtree);
    return rc;
}

static int
windows_get_local_entry_by_uniqueid(Private_Repl_Protocol *prp,const char* uniqueid,Slapi_Entry **local_entry, int is_global)
{
	int retval = ENTRY_NOTFOUND;
	Slapi_Entry *new_entry = NULL;
	windows_search_local_entry_by_uniqueid( prp, uniqueid, NULL, &new_entry, 0, /* Don't search tombstones */
		repl_get_plugin_identity (PLUGIN_MULTIMASTER_REPLICATION), is_global);
	if (new_entry) 
	{
		*local_entry = new_entry;
		retval = 0;
	} 
	return retval;
}

static int
windows_get_local_tombstone_by_uniqueid(Private_Repl_Protocol *prp,const char* uniqueid,Slapi_Entry **local_entry)
{
	int retval = ENTRY_NOTFOUND;
	Slapi_Entry *new_entry = NULL;
	windows_search_local_entry_by_uniqueid( prp, uniqueid, NULL, &new_entry, 1, /* Search for tombstones */
			repl_get_plugin_identity (PLUGIN_MULTIMASTER_REPLICATION), 0);
	if (new_entry)
	{
		*local_entry = new_entry;
		retval = 0;
	}
	return retval;
}

static int
windows_get_local_entry(const Slapi_DN* local_dn,Slapi_Entry **local_entry)
{
	int retval = ENTRY_NOTFOUND;
	Slapi_Entry *new_entry = NULL;
	slapi_search_internal_get_entry( (Slapi_DN*)local_dn, NULL, &new_entry,
			repl_get_plugin_identity (PLUGIN_MULTIMASTER_REPLICATION));
	if (new_entry) 
	{
		*local_entry = new_entry;
		retval = 0;
	} 
	return retval;
}

static int 
windows_process_dirsync_entry(Private_Repl_Protocol *prp,Slapi_Entry *e, int is_total)
{
	Slapi_DN* local_sdn = NULL;
	int rc = 0;
	int retried = 0;
	Slapi_Entry *found_entry = NULL;

	/* deleted users are outside the 'correct container'. 
	They live in cn=deleted objects, windows_private_get_directory_subtree( prp->agmt) */

	if (is_tombstone(prp, e))
	{
		rc = map_tombstone_dn_inbound(e, &local_sdn, prp->agmt);
		if ((0 == rc) && local_sdn)
		{
			/* Go ahead and delte the local peer */
			rc = windows_delete_local_entry(local_sdn);
			slapi_sdn_free(&local_sdn);
		} else
		{
			slapi_log_error(SLAPI_LOG_REPL, windows_repl_plugin_name,"%s: windows_process_dirsync_entry: failed to map tombstone dn.\n",agmt_get_long_name(prp->agmt));
		}
	} else 
	{
		/* Is this entry one we should be interested in ? */
		if (is_subject_of_agreement_remote(e,prp->agmt)) 
		{
retry:
			/* First make its local DN */
			rc = map_entry_dn_inbound(e, &local_sdn, prp->agmt);
			if ((0 == rc) && local_sdn) 
			{
				Slapi_Entry *local_entry = NULL;
				/* Get the local entry if it exists */
				rc = windows_get_local_entry(local_sdn,&local_entry);
				if ((0 == rc) && local_entry) 
				{
					/* Since the entry exists we should now make it match the entry we received from AD */
					/* Actually we are better off simply fetching the entire entry from AD and using that 
					 * because otherwise we don't get all the attributes we need to make sense of it such as
					 * objectclass */
					Slapi_Entry *remote_entry = NULL;
					windows_get_remote_entry(prp,slapi_entry_get_sdn_const(e),&remote_entry);
					if (remote_entry)
					{
						/* We need to check for any deleted attrs from the dirsync entry
						 * and pass them into the newly fetched remote entry. */
						Slapi_Attr *attr = NULL;
						Slapi_Attr *rem_attr = NULL;
						entry_first_deleted_attribute(e, &attr);
						while (attr != NULL) {
							/* We need to dup the attr and add it to the remote entry.
							 * rem_attr is now owned by remote_entry, so don't free it */
							rem_attr = slapi_attr_dup(attr);
							if (rem_attr) {
								entry_add_deleted_attribute_wsi(remote_entry, rem_attr);
								rem_attr = NULL;
							}
							entry_next_deleted_attribute(e, &attr);
						}

						rc = windows_update_local_entry(prp, remote_entry, local_entry);
						slapi_entry_free(remote_entry);
						remote_entry = NULL;
					} else 
					{
						slapi_log_error(SLAPI_LOG_FATAL, windows_repl_plugin_name,"%s: windows_process_dirsync_entry: failed to fetch inbound entry.\n",agmt_get_long_name(prp->agmt));
					}
					slapi_entry_free(local_entry);
					if (rc) {
						/* Something bad happened */
						slapi_log_error(SLAPI_LOG_REPL, windows_repl_plugin_name,"%s: windows_process_dirsync_entry: failed to update inbound entry for %s.\n",agmt_get_long_name(prp->agmt),
							slapi_sdn_get_dn(slapi_entry_get_sdn_const(e)));
					}
				} else 
				{
					/* If it doesn't exist, try to make it */
					if (add_local_entry_allowed(prp,e))
					{
						windows_create_local_entry(prp,e,local_sdn);
					} else
					{
						slapi_log_error(SLAPI_LOG_REPL, windows_repl_plugin_name,"%s: windows_process_dirsync_entry: not allowed to add entry %s.\n",agmt_get_long_name(prp->agmt)
							, slapi_sdn_get_dn(slapi_entry_get_sdn_const(e)));
					}
				}
				slapi_sdn_free(&local_sdn);
			} else if (0 == retried) {
				/* We should try one more thing. */
				/* In case a remote entry is moved from the outside of scope of
			 	 * the agreement into the inside, the entry e only has
				 * attributes: parentguid, objectguid, instancetype, name.
			 	 * We search Windows with the dn and retry using the found 
				 * entry.
			 	 */
				ConnResult cres = 0;
				const char *searchbase = slapi_entry_get_dn_const(e);
				char *filter = "(objectclass=*)";

				retried = 1;
				cres = windows_search_entry_ext(prp->conn, (char*)searchbase, 
												filter, &found_entry, NULL, LDAP_SCOPE_BASE);
				if (0 == cres && found_entry) {
					/* 
					 * Entry e originally allocated in windows_dirsync_inc_run
					 * is freed in windows_dirsync_inc_run.  Assigning 
					 * found_entry to e does not break the logic.
					 * "found_entry" is freed at the end of this function.
					 */
					e = found_entry;
					goto retry;
				}
			} else {
				/* We should have been able to map the DN, so this is an error */
				slapi_log_error(SLAPI_LOG_REPL, windows_repl_plugin_name,
								"%s: windows_process_dirsync_entry: failed to map "
								"inbound entry %s - rc is %d dn is [%s].\n",
								agmt_get_long_name(prp->agmt),
								slapi_sdn_get_dn(slapi_entry_get_sdn_const(e)),
								rc,
								local_sdn ? slapi_sdn_get_dn(local_sdn) : "null");
			}
		} /* subject of agreement */
		else { /* The remote entry might be moved out of scope of agreement. */
			/* First make its local DN */
			rc = map_entry_dn_inbound(e, &local_sdn, prp->agmt);
			if ((0 == rc) && local_sdn) 
			{
				Slapi_Entry *local_entry = NULL;
				/* Get the local entry if it exists */
				rc = windows_get_local_entry(local_sdn, &local_entry);
				if ((0 == rc) && local_entry) 
				{
					/* Need to delete the local entry since the remote counter
					 * part is now moved out of scope of the agreement. */
					/* Since map_Entry_dn_oubound returned local_sdn,
					 * the entry is either user or group. */
					rc = windows_delete_local_entry(local_sdn);
					slapi_entry_free(local_entry);
				}
				slapi_sdn_free(&local_sdn);
			}
		}
	} /* is tombstone */
	slapi_entry_free(found_entry);
	return rc;
}

void 
windows_dirsync_inc_run(Private_Repl_Protocol *prp)
	{ 
	
	int rc = 0;
	int done = 0;

	LDAPDebug( LDAP_DEBUG_TRACE, "=> windows_dirsync_inc_run\n", 0, 0, 0 );
	while (!done) {

		Slapi_Entry *e = NULL;

		rc = send_dirsync_search(prp->conn);
		if (rc != CONN_OPERATION_SUCCESS)
		{
			slapi_log_error(SLAPI_LOG_FATAL, windows_repl_plugin_name,
				"failed to send dirsync search request: %d\n", rc);
			goto error;
		}

		while ( (e = windows_conn_get_search_result(prp->conn) ) != NULL)
		{
			rc = windows_process_dirsync_entry(prp,e,0);
			if (e) 
			{
				slapi_entry_free(e);
			}
		} /* While entry != NULL */
		if (!windows_private_dirsync_has_more(prp->agmt)) 
		{
			done = 1;
		}
	} /* While !done */
error:
	LDAPDebug( LDAP_DEBUG_TRACE, "<= windows_dirsync_inc_run\n", 0, 0, 0 );
}
<|MERGE_RESOLUTION|>--- conflicted
+++ resolved
@@ -1427,11 +1427,7 @@
 				slapi_log_error(SLAPI_LOG_REPL, repl_plugin_name,
 					"%s: windows_replay_update: Looking at %s operation local dn=\"%s\" (%s)\n",
 					agmt_get_long_name(prp->agmt),
-<<<<<<< HEAD
-					op2string(op->operation_type), op->target_address.dn, is_ours ? "ours" : "not ours");
-=======
 					op2string(op->operation_type), op->target_address.dn, "ours");
->>>>>>> ce1d30ad
 			}
 			/* Just bail on this change.  We don't want to do any
 			 * further checks since we don't have a local entry. */
@@ -2170,11 +2166,7 @@
 	 * mods to take prior mods into account when
 	 * determining what can be skipped. */
 	if (retval == 0) {
-<<<<<<< HEAD
-		slapi_entry_apply_mod(ad_entry, slapi_mod_get_ldapmod_byref(smod));
-=======
 		slapi_entry_apply_mod(ad_entry, (LDAPMod *)slapi_mod_get_ldapmod_byref(smod));
->>>>>>> ce1d30ad
 	}
 
 	return retval;
