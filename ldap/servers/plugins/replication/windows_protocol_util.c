/** BEGIN COPYRIGHT BLOCK
 * This Program is free software; you can redistribute it and/or modify it under
 * the terms of the GNU General Public License as published by the Free Software
 * Foundation; version 2 of the License.
 * 
 * This Program is distributed in the hope that it will be useful, but WITHOUT
 * ANY WARRANTY; without even the implied warranty of MERCHANTABILITY or FITNESS
 * FOR A PARTICULAR PURPOSE. See the GNU General Public License for more details.
 * 
 * You should have received a copy of the GNU General Public License along with
 * this Program; if not, write to the Free Software Foundation, Inc., 59 Temple
 * Place, Suite 330, Boston, MA 02111-1307 USA.
 * 
 * In addition, as a special exception, Red Hat, Inc. gives You the additional
 * right to link the code of this Program with code not covered under the GNU
 * General Public License ("Non-GPL Code") and to distribute linked combinations
 * including the two, subject to the limitations in this paragraph. Non-GPL Code
 * permitted under this exception must only link to the code of this Program
 * through those well defined interfaces identified in the file named EXCEPTION
 * found in the source code files (the "Approved Interfaces"). The files of
 * Non-GPL Code may instantiate templates or use macros or inline functions from
 * the Approved Interfaces without causing the resulting work to be covered by
 * the GNU General Public License. Only Red Hat, Inc. may make changes or
 * additions to the list of Approved Interfaces. You must obey the GNU General
 * Public License in all respects for all of the Program code and other code used
 * in conjunction with the Program except the Non-GPL Code covered by this
 * exception. If you modify this file, you may extend this exception to your
 * version of the file, but you are not obligated to do so. If you do not wish to
 * provide this exception without modification, you must delete this exception
 * statement from your version and license this file solely under the GPL without
 * exception. 
 * 
 * 
 * Copyright (C) 2001 Sun Microsystems, Inc. Used by permission.
 * Copyright (C) 2005 Red Hat, Inc.
 * All rights reserved.
 * END COPYRIGHT BLOCK **/

#ifdef HAVE_CONFIG_H
#  include <config.h>
#endif


/* repl5_protocol_util.c */
/*

Code common to both incremental and total protocols.

*/

#include "repl5.h"
#include "repl5_prot_private.h"
#include "windowsrepl.h"
#include "slap.h"

#include <unicode/ustring.h> /* UTF8 conversion */


int ruv_private_new( RUV **ruv, RUV *clone );

#ifdef FOR_DEBUGGING
static Slapi_Entry* windows_entry_already_exists(Slapi_Entry *e);
static void extract_guid_from_entry_bv(Slapi_Entry *e, const struct berval **bv);
#endif
static void windows_map_mods_for_replay(Private_Repl_Protocol *prp,LDAPMod **original_mods, LDAPMod ***returned_mods, int is_user, char** password);
static int is_subject_of_agreement_local(const Slapi_Entry *local_entry,const Repl_Agmt *ra);
static int is_dn_subject_of_agreement_local(const Slapi_DN *sdn, const Repl_Agmt *ra);
static int windows_create_remote_entry(Private_Repl_Protocol *prp,Slapi_Entry *original_entry, Slapi_DN *remote_sdn, Slapi_Entry **remote_entry, char** password);
static int windows_get_local_entry(const Slapi_DN* local_dn,Slapi_Entry **local_entry);
static int windows_get_local_entry_by_uniqueid(Private_Repl_Protocol *prp,const char* uniqueid,Slapi_Entry **local_entry, int is_global);
static int windows_get_local_tombstone_by_uniqueid(Private_Repl_Protocol *prp,const char* uniqueid,Slapi_Entry **local_entry);
static int windows_search_local_entry_by_uniqueid(Private_Repl_Protocol *prp, const char *uniqueid, char ** attrs, Slapi_Entry **ret_entry, int tombstone, void * component_identity, int is_global);
static int map_entry_dn_outbound(Slapi_Entry *e, Slapi_DN **dn, Private_Repl_Protocol *prp, int *missing_entry, int want_guid);
static char* extract_ntuserdomainid_from_entry(Slapi_Entry *e);
static char* extract_container(const Slapi_DN *entry_dn, const Slapi_DN *suffix_dn);
static int windows_get_remote_entry (Private_Repl_Protocol *prp, const Slapi_DN* remote_dn,Slapi_Entry **remote_entry);
static int windows_get_remote_tombstone(Private_Repl_Protocol *prp, const Slapi_DN* remote_dn,Slapi_Entry **remote_entry);
static int windows_reanimate_tombstone(Private_Repl_Protocol *prp, const Slapi_DN* tombstone_dn, const char* new_dn);
static const char* op2string (int op);
static int is_subject_of_agreement_remote(Slapi_Entry *e, const Repl_Agmt *ra);
static int map_entry_dn_inbound(Slapi_Entry *e, Slapi_DN **dn, const Repl_Agmt *ra);
static int windows_update_remote_entry(Private_Repl_Protocol *prp,Slapi_Entry *remote_entry,Slapi_Entry *local_entry);
static int is_guid_dn(Slapi_DN *remote_dn);
static int map_windows_tombstone_dn(Slapi_Entry *e, Slapi_DN **dn, Private_Repl_Protocol *prp, int *exists);
static int windows_check_mods_for_rdn_change(Private_Repl_Protocol *prp, LDAPMod **original_mods, 
		Slapi_Entry *local_entry, Slapi_DN *remote_dn, char **newrdn);
static int windows_get_superior_change(Private_Repl_Protocol *prp, Slapi_DN *local_dn, Slapi_DN *remote_dn, char **newsuperior, int to_windows);

/* Controls the direction of flow for mapped attributes */
typedef enum mapping_types {
	bidirectional,
	fromwindowsonly,
	towindowsonly,
	disabled
} mapping_types;

/* Controls if we sync the attibute always, or only when we're creating new entries */
/* Used for attributes like samaccountname, where we want to fill it in on a new entry, but
 * we never want to change it on an existing entry */
typedef enum creation_types {
	always,
	createonly
} creation_types;

typedef enum attr_types {
	normal,
	dnmap
} attr_types;

typedef struct _windows_attribute_map
{
	char *windows_attribute_name;
	char *ldap_attribute_name;
	mapping_types map_type;
	creation_types create_type;
	attr_types attr_type;
} windows_attribute_map;

/* List of attributes that are common to AD and LDAP, so we simply copy them over in both directions */
static char* windows_user_matching_attributes[] = 
{
	"description",
	"destinationIndicator",
	"facsimileTelephoneNumber",
	"givenName",
	"homePhone",
	"homePostalAddress",
	"initials",
	"l",
	"mail",
	"mobile",
	"o",
	"ou",
	"pager",
	"physicalDeliveryOfficeName",
	"postOfficeBox",
	"postalAddress",
	"postalCode",
	"registeredAddress",
	"sn",
	"st",
	"telephoneNumber",
	"teletexTerminalIdentifier",
	"telexNumber",
	"title",
	"userCertificate",
	"x121Address",
	NULL
};

static char* windows_group_matching_attributes[] = 
{
	"description",
	"destinationIndicator",
	"facsimileTelephoneNumber",
	"givenName",
	"homePhone",
	"homePostalAddress",
	"initials",
	"l",
	"mail",
	"manager",
	"mobile",
	"o",
	"ou",
	"pager",
	"physicalDeliveryOfficeName",
	"postOfficeBox",
	"postalAddress",
	"postalCode",
	"preferredDeliveryMethod",
	"registeredAddress",
	"sn",
	"st",
	"telephoneNumber",
	"teletexTerminalIdentifier",
	"telexNumber",
	"title",
	"userCertificate",
	"x121Address",
	NULL
};

/* List of attributes that are single-valued in AD, but multi-valued in DS */
static char * windows_single_valued_attributes[] =
{
	"facsimileTelephoneNumber",
	"givenName",
	"homePhone",
	"homePostalAddress",
	"initials",
	"l",
	"mail",
	"mobile",
	"pager",
	"physicalDeliveryOfficeName",
	"postalCode",
	"sn",
	"st",
	"street",
	FAKE_STREET_ATTR_NAME,
	"streetAddress",
	"telephoneNumber",
	"title",
	NULL
};

/* List of attributes that are common to AD and LDAP, so we simply copy them over in both directions */
static char* nt4_user_matching_attributes[] = 
{
	"description",
	NULL
};

static char* nt4_group_matching_attributes[] = 
{
	"description",
	NULL
};

static windows_attribute_map user_attribute_map[] = 
{
	{ "homeDirectory", "ntUserHomeDir", bidirectional, always, normal},
	{ "scriptPath", "ntUserScriptPath", bidirectional, always, normal},
	{ "lastLogon", "ntUserLastLogon", fromwindowsonly, always, normal},
	{ "lastLogoff", "ntUserLastLogoff", fromwindowsonly, always, normal},
	{ "accountExpires", "ntUserAcctExpires", bidirectional, always, normal},
	{ "codePage", "ntUserCodePage", bidirectional, always, normal},
	{ "logonHours", "ntUserLogonHours", bidirectional, always, normal},
	{ "maxStorage", "ntUserMaxStorage", bidirectional, always, normal},
	{ "profilePath", "ntUserProfile", bidirectional, always, normal},
	/* IETF schema has 'street' and 'streetaddress' as aliases, but Microsoft does not */
	{ "streetAddress", "street", towindowsonly, always, normal},
	{ FAKE_STREET_ATTR_NAME, "street", fromwindowsonly, always, normal},
	{ "userParameters", "ntUserParms", bidirectional, always, normal},
	{ "userWorkstations", "ntUserWorkstations", bidirectional, always, normal},
	{ "sAMAccountName", "ntUserDomainId", bidirectional, always, normal},
	/* AD uses cn as it's naming attribute.  We handle it as a special case */
	{ "cn", "cn", towindowsonly, createonly, normal},
	/* However, it isn't a naming attribute in DS (we use uid) so it's safe to accept changes inbound */
	{ "name", "cn", fromwindowsonly, always, normal},
	{ "manager", "manager", bidirectional, always, dnmap},
	{ "seealso", "seealso", bidirectional, always, dnmap},
	{NULL, NULL, -1}
};

static windows_attribute_map group_attribute_map[] = 
{
	{ "groupType", "ntGroupType",  bidirectional, createonly, normal},
	{ "sAMAccountName", "ntUserDomainId", bidirectional, always, normal},
	/* IETF schema has 'street' and 'streetaddress' as aliases, but Microsoft does not */
	{ "streetAddress", "street", towindowsonly, always, normal},
	{ FAKE_STREET_ATTR_NAME, "street", fromwindowsonly, always, normal},
	{ "member", "uniquemember", bidirectional, always, dnmap},
	{NULL, NULL, -1}
};

/* 
 * Notes on differences for NT4:
 * 1. NT4 returns the SID value in the objectGUID attribute value.
 *    The SID has variable length and does not match the length of a GUID.
 * 2. NT4 currently never generates tombstones. If it did, we'd need to parse the 
 *    different form of the GUID in the tombstone DNs.
 * 3. NT4 Does not implement the dirsync control. We always get all users and groups.
 * 4. NT4 generates and expects DNs with samaccountname as the RDN, not cn.
 * 5. NT4 handles the DN=<GUID> (remember that the '<' '>' characters are included!) DN form 
 *    for modifies and deletes, provided we use the value it gave us in the objectGUID attribute (which is actually the SID).
 * 6. NT4 has less and different schema from AD. For example users in NT4 have no firstname/lastname, only an optional 'description'.
 */

/* 
 * When we get an error from an LDAP operation, we call this
 * function to decide if we should just keep replaying
 * updates, or if we should stop, back off, and try again
 * later.
 * Returns PR_TRUE if we shoould keep going, PR_FALSE if
 * we should back off and try again later.
 *
 * In general, we keep going if the return code is consistent
 * with some sort of bug in URP that causes the consumer to
 * emit an error code that it shouldn't have, e.g. LDAP_ALREADY_EXISTS.
 * 
 * We stop if there's some indication that the server just completely
 * failed to process the operation, e.g. LDAP_OPERATIONS_ERROR.
 */
PRBool
windows_ignore_error_and_keep_going(int error)
{
	int return_value = PR_FALSE;

	LDAPDebug( LDAP_DEBUG_TRACE, "=> windows_ignore_error_and_keep_going\n", 0, 0, 0 );

	switch (error)
	{
	/* Cases where we keep going */
	case LDAP_SUCCESS:
	case LDAP_NO_SUCH_ATTRIBUTE:
	case LDAP_UNDEFINED_TYPE:
	case LDAP_CONSTRAINT_VIOLATION:
	case LDAP_TYPE_OR_VALUE_EXISTS:
	case LDAP_INVALID_SYNTAX:
	case LDAP_NO_SUCH_OBJECT:
	case LDAP_INVALID_DN_SYNTAX:
	case LDAP_IS_LEAF:
	case LDAP_INSUFFICIENT_ACCESS:
	case LDAP_NAMING_VIOLATION:
	case LDAP_OBJECT_CLASS_VIOLATION:
	case LDAP_NOT_ALLOWED_ON_NONLEAF:
	case LDAP_NOT_ALLOWED_ON_RDN:
	case LDAP_ALREADY_EXISTS:
	case LDAP_NO_OBJECT_CLASS_MODS:
		return_value = PR_TRUE;
		break;

	/* Cases where we stop and retry */
	case LDAP_OPERATIONS_ERROR:
	case LDAP_PROTOCOL_ERROR:
	case LDAP_TIMELIMIT_EXCEEDED:
	case LDAP_SIZELIMIT_EXCEEDED:
	case LDAP_STRONG_AUTH_NOT_SUPPORTED:
	case LDAP_STRONG_AUTH_REQUIRED:
	case LDAP_PARTIAL_RESULTS:
	case LDAP_REFERRAL:
	case LDAP_ADMINLIMIT_EXCEEDED:
	case LDAP_UNAVAILABLE_CRITICAL_EXTENSION:
	case LDAP_CONFIDENTIALITY_REQUIRED:
	case LDAP_SASL_BIND_IN_PROGRESS:
	case LDAP_INAPPROPRIATE_MATCHING:
	case LDAP_ALIAS_PROBLEM:
	case LDAP_ALIAS_DEREF_PROBLEM:
	case LDAP_INAPPROPRIATE_AUTH:
	case LDAP_INVALID_CREDENTIALS:
	case LDAP_BUSY:
	case LDAP_UNAVAILABLE:
	case LDAP_UNWILLING_TO_PERFORM:
	case LDAP_LOOP_DETECT:
	case LDAP_SORT_CONTROL_MISSING:
	case LDAP_INDEX_RANGE_ERROR:
	case LDAP_RESULTS_TOO_LARGE:
	case LDAP_AFFECTS_MULTIPLE_DSAS:
	case LDAP_OTHER:
	case LDAP_SERVER_DOWN:
	case LDAP_LOCAL_ERROR:
	case LDAP_ENCODING_ERROR:
	case LDAP_DECODING_ERROR:
	case LDAP_TIMEOUT:
	case LDAP_AUTH_UNKNOWN:
	case LDAP_FILTER_ERROR:
	case LDAP_USER_CANCELLED:
	case LDAP_PARAM_ERROR:
	case LDAP_NO_MEMORY:
	case LDAP_CONNECT_ERROR:
	case LDAP_NOT_SUPPORTED:
	case LDAP_CONTROL_NOT_FOUND:
	case LDAP_NO_RESULTS_RETURNED:
	case LDAP_MORE_RESULTS_TO_RETURN:
	case LDAP_CLIENT_LOOP:
	case LDAP_REFERRAL_LIMIT_EXCEEDED:
		return_value = PR_FALSE;
		break;
	}
	LDAPDebug( LDAP_DEBUG_TRACE, "<= windows_ignore_error_and_keep_going\n", 0, 0, 0 );
	return return_value;
}

static const char*
op2string(int op)
{
	LDAPDebug( LDAP_DEBUG_TRACE, "=> op2string\n", 0, 0, 0 );
	LDAPDebug( LDAP_DEBUG_TRACE, "<= op2string\n", 0, 0, 0 );
	switch (op) {
	case SLAPI_OPERATION_ADD:
		return "add";
	case SLAPI_OPERATION_MODIFY:
		return "modify";
	case SLAPI_OPERATION_DELETE:
		return "delete";
	case SLAPI_OPERATION_MODRDN:
		return "rename";
	case SLAPI_OPERATION_EXTENDED:
		return "extended";
	}
	
	return "unknown";
}

static void 
windows_dump_entry(const char *string, Slapi_Entry *e)
{
	int length = 0;
	char *buffer = NULL;
	if (slapi_is_loglevel_set(SLAPI_LOG_REPL))
	{
		buffer = slapi_entry2str(e,&length);
		slapi_log_error(SLAPI_LOG_REPL, NULL, "Windows sync entry: %s %s\n", string, buffer);
		if (buffer)
		{
			slapi_ch_free_string(&buffer);
		} 
	}
}

static void
map_dn_values(Private_Repl_Protocol *prp,Slapi_ValueSet *original_values, Slapi_ValueSet **mapped_values, int to_windows, int return_originals)
{
	Slapi_ValueSet *new_vs = NULL;
	Slapi_Value *original_value = NULL;
	int retval = 0;
	int i = 0;

	/* Set the keep raw entry flag to avoid overwriting the existing raw entry. */
	windows_private_set_keep_raw_entry(prp->agmt, 1);

	/* For each value: */
    i= slapi_valueset_first_value(original_values,&original_value);
    while ( i != -1 ) {

		int is_ours = 0;
		char *new_dn_string = NULL;
		const char *original_dn_string = NULL;
		int original_dn_string_length = 0;
		Slapi_DN *original_dn = NULL;

		original_dn_string = slapi_value_get_string(original_value);
		/* Sanity check the data was a valid string */
		original_dn_string_length = slapi_value_get_length(original_value);
		if (0 == original_dn_string_length) {
			slapi_log_error(SLAPI_LOG_REPL, NULL, "map_dn_values: length of dn is 0\n");
		}
		/* Make a sdn from the string */
		original_dn = slapi_sdn_new_dn_byref(original_dn_string);
		if (!original_dn) {
			slapi_log_error(SLAPI_LOG_REPL, NULL, "map_dn_values: unable to create Slapi_DN from %s.\n", original_dn_string);
			return;
		}

		if (to_windows)
		{
			Slapi_Entry *local_entry = NULL;
			/* Try to get the local entry */
			retval = windows_get_local_entry(original_dn,&local_entry);
			if (0 == retval && local_entry)
			{
				int missing_entry = 0;
				Slapi_DN *remote_dn = NULL;
				/* Now map the DN */
				is_ours = is_subject_of_agreement_local(local_entry,prp->agmt);
				if (is_ours)
				{
					map_entry_dn_outbound(local_entry,&remote_dn,prp,&missing_entry, 0 /* don't want GUID form here */);
					if (remote_dn)
					{
						if (!missing_entry)
						{
							/* Success */
							if (return_originals)
							{
								new_dn_string = slapi_ch_strdup(slapi_sdn_get_dn(slapi_entry_get_sdn_const(local_entry)));
							} else 
							{
								new_dn_string = slapi_ch_strdup(slapi_sdn_get_dn(remote_dn));
							}
						}
						slapi_sdn_free(&remote_dn);
					} else
					{
						slapi_log_error(SLAPI_LOG_REPL, NULL, "map_dn_values: no remote dn found for %s\n", original_dn_string);					
					}
				} else
				{
					slapi_log_error(SLAPI_LOG_REPL, NULL, "map_dn_values: this entry is not ours %s\n", original_dn_string);
				}
			} else {
				slapi_log_error(SLAPI_LOG_REPL, NULL, "map_dn_values: no local entry found for %s\n", original_dn_string);
			}
			if (local_entry)
			{
				slapi_entry_free(local_entry);
				local_entry = NULL;
			}
		} else
		{
			Slapi_Entry *remote_entry = NULL;
			Slapi_DN *local_dn = NULL;
			/* Try to get the remote entry */
			retval = windows_get_remote_entry(prp,original_dn,&remote_entry);
			if (remote_entry && 0 == retval)
			{
				is_ours = is_subject_of_agreement_remote(remote_entry,prp->agmt);
				if (is_ours)
				{
					retval = map_entry_dn_inbound(remote_entry,&local_dn,prp->agmt);	
					if (0 == retval && local_dn)
					{
						if (return_originals)
						{
							new_dn_string = slapi_ch_strdup(slapi_sdn_get_dn(slapi_entry_get_sdn_const(remote_entry)));
						} else
						{
							new_dn_string = slapi_ch_strdup(slapi_sdn_get_dn(local_dn));
						}
						slapi_sdn_free(&local_dn);
					} else
					{
						slapi_log_error(SLAPI_LOG_REPL, NULL, "map_dn_values: no local dn found for %s\n", original_dn_string);
					}
				} else
				{
					slapi_log_error(SLAPI_LOG_REPL, NULL, "map_dn_values: this entry is not ours %s\n", original_dn_string);
				}
			} else
			{
				slapi_log_error(SLAPI_LOG_REPL, NULL, "map_dn_values: no remote entry found for %s\n", original_dn_string);
			}
			if (remote_entry)
			{
				slapi_entry_free(remote_entry);
				remote_entry = NULL;
			}
		}
		/* Extract the dn string and store in the new value */
		if (new_dn_string)
		{
			Slapi_Value *new_value = NULL;
			if (NULL == new_vs)
			{
				new_vs = slapi_valueset_new();
			}
			new_value = slapi_value_new_string_passin(new_dn_string);
			slapi_valueset_add_value(new_vs,new_value);
			slapi_value_free(&new_value);
		}
		/* If not then we skip it */
        i = slapi_valueset_next_value(original_values,i,&original_value);
		slapi_sdn_free(&original_dn);
    }/* while */
	if (new_vs)
	{
		*mapped_values = new_vs;
	}

	/* Restore the keep raw entry flag. */
	windows_private_set_keep_raw_entry(prp->agmt, 0);
}

static void
windows_dump_ruvs(Object *supl_ruv_obj, Object *cons_ruv_obj)
{
	if (slapi_is_loglevel_set(SLAPI_LOG_REPL))
	{
		slapi_log_error(SLAPI_LOG_REPL, NULL, "acquire_replica, supplier RUV:\n");
		if (supl_ruv_obj) {
			RUV* sup = NULL;
			object_acquire(supl_ruv_obj);
			sup = (RUV*)  object_get_data ( supl_ruv_obj );
			ruv_dump (sup, "supplier", NULL);
			object_release(supl_ruv_obj);
		} else
		{
			slapi_log_error(SLAPI_LOG_REPL, NULL, "acquire_replica, supplier RUV = null\n");
		}
		slapi_log_error(SLAPI_LOG_REPL, NULL, "acquire_replica, consumer RUV:\n");

		if (cons_ruv_obj) 
		{
			RUV* con = NULL;
			object_acquire(cons_ruv_obj);
			con =  (RUV*) object_get_data ( cons_ruv_obj );
			ruv_dump (con,"consumer", NULL);
			object_release( cons_ruv_obj );
		} else {
			slapi_log_error(SLAPI_LOG_REPL, NULL, "acquire_replica, consumer RUV = null\n");
		}
	}
}

/*
 * Acquire exclusive access to a replica. Send a start replication extended
 * operation to the replica. The response will contain a success code, and
 * optionally the replica's update vector if acquisition is successful.
 * This function returns one of the following:
 * ACQUIRE_SUCCESS - the replica was acquired, and we have exclusive update access
 * ACQUIRE_REPLICA_BUSY - another master was updating the replica
 * ACQUIRE_FATAL_ERROR - something bad happened, and it's not likely to improve
 *                       if we wait.
 * ACQUIRE_TRANSIENT_ERROR - something bad happened, but it's probably worth
 *                           another try after waiting a while.
 * If ACQUIRE_SUCCESS is returned, then ruv will point to the replica's update
 * vector. It's possible that the replica does something goofy and doesn't
 * return us an update vector, so be prepared for ruv to be NULL (but this is
 * an error).
 */
int
windows_acquire_replica(Private_Repl_Protocol *prp, RUV **ruv, int check_ruv)
{
  
	int return_value = ACQUIRE_SUCCESS;
	ConnResult crc = 0;
	Repl_Connection *conn = NULL;
	Replica *replica = NULL;
	Object *supl_ruv_obj, *cons_ruv_obj = NULL;
	PRBool is_newer = PR_FALSE;
	RUV *r = NULL;

	LDAPDebug( LDAP_DEBUG_TRACE, "=> windows_acquire_replica\n", 0, 0, 0 );

	if (NULL == ruv)
	{
        	slapi_log_error(SLAPI_LOG_FATAL, windows_repl_plugin_name, "NULL ruv\n");
        	return_value = ACQUIRE_FATAL_ERROR;
		goto done;
	}

	PR_ASSERT(prp);

    if (prp->replica_acquired)  /* we already acquire replica */
    {
        slapi_log_error(SLAPI_LOG_FATAL, windows_repl_plugin_name,
						"%s: Remote replica already acquired\n",
						agmt_get_long_name(prp->agmt));
								return_value = ACQUIRE_FATAL_ERROR;
		LDAPDebug( LDAP_DEBUG_TRACE, "<= windows_acquire_replica\n", 0, 0, 0 );
        return ACQUIRE_SUCCESS;
    }

	if (NULL != *ruv)
	{
		ruv_destroy ( ruv );
	}

	object_acquire(prp->replica_object);
	replica = object_get_data(prp->replica_object);
	supl_ruv_obj = replica_get_ruv ( replica );
	cons_ruv_obj = agmt_get_consumer_ruv(prp->agmt);

	windows_dump_ruvs(supl_ruv_obj,cons_ruv_obj);
	is_newer = ruv_is_newer ( supl_ruv_obj, cons_ruv_obj );
	if (is_newer)
	{
		slapi_log_error(SLAPI_LOG_REPL, NULL, "acquire_replica, supplier RUV is newer\n");
	}
	
	/* Handle the pristine case */
	if (cons_ruv_obj == NULL) 
	{
		*ruv = NULL;		
	} else 
	{
		r = (RUV*)  object_get_data(cons_ruv_obj); 
		*ruv = ruv_dup(r);
	}

	if ( supl_ruv_obj ) object_release ( supl_ruv_obj );
	if ( cons_ruv_obj ) object_release ( cons_ruv_obj );
	object_release (prp->replica_object);
	replica = NULL;

	/* Once we get here we have a valid ruv */
 	if (is_newer == PR_FALSE && check_ruv) { 
 		prp->last_acquire_response_code = NSDS50_REPL_UPTODATE;
		LDAPDebug( LDAP_DEBUG_TRACE, "<= windows_acquire_replica - ACQUIRE_CONSUMER_WAS_UPTODATE\n", 0, 0, 0 );
 		return ACQUIRE_CONSUMER_WAS_UPTODATE; 
 	} 

	prp->last_acquire_response_code = NSDS50_REPL_REPLICA_NO_RESPONSE;

	/* Get the connection */
	conn = prp->conn;

	crc = windows_conn_connect(conn);
	if (CONN_OPERATION_FAILED == crc)
	{
		return_value = ACQUIRE_TRANSIENT_ERROR;
	}
	else if (CONN_SSL_NOT_ENABLED == crc)
	{
		return_value = ACQUIRE_FATAL_ERROR;
	}
	else
	{
		/* we don't want the timer to go off in the middle of an operation */
		windows_conn_cancel_linger(conn);
		/* Does the remote replica support the dirsync protocol? 
	       if it update the conn object */
		windows_conn_replica_supports_dirsync(conn); 
		if (CONN_NOT_CONNECTED == crc || CONN_OPERATION_FAILED == crc)
		{
			/* We don't know anything about the remote replica. Try again later. */
			return_value = ACQUIRE_TRANSIENT_ERROR;
		}
		else
		{
			/* Good to go. Start the protocol. */
			CSN *current_csn = NULL;
			Slapi_DN *replarea_sdn;

			/* Obtain a current CSN */
			replarea_sdn = agmt_get_replarea(prp->agmt);
			current_csn = get_current_csn(replarea_sdn);
			if (NULL != current_csn)
			{
			    return_value = ACQUIRE_SUCCESS;
			}
			else
			{
				/* Couldn't get a current CSN */
				slapi_log_error(SLAPI_LOG_FATAL, windows_repl_plugin_name,
					"%s: Unable to obtain current CSN. "
					"Replication is aborting.\n",
					agmt_get_long_name(prp->agmt));
				return_value = ACQUIRE_FATAL_ERROR;
			}
			slapi_sdn_free(&replarea_sdn);
			csn_free(&current_csn);
		}
	}

	if (ACQUIRE_SUCCESS != return_value)
	{
		/* could not acquire the replica, so reinstate the linger timer, since this
		   means we won't call release_replica, which also reinstates the timer */
	     windows_conn_start_linger(conn);
	}
    else
    {
        /* replica successfully acquired */
        prp->replica_acquired = PR_TRUE;
    }
done:
	LDAPDebug( LDAP_DEBUG_TRACE, "<= windows_acquire_replica\n", 0, 0, 0 );

	return return_value;
}

void
windows_release_replica(Private_Repl_Protocol *prp)
{
  LDAPDebug( LDAP_DEBUG_TRACE, "=> windows_release_replica\n", 0, 0, 0 );

  PR_ASSERT(NULL != prp);
  PR_ASSERT(NULL != prp->conn);

  if (!prp->replica_acquired)
    return;

  windows_conn_start_linger(prp->conn);

  prp->replica_acquired = PR_FALSE;

  LDAPDebug( LDAP_DEBUG_TRACE, "<= windows_release_replica\n", 0, 0, 0 );

}

static void
to_little_endian_double_bytes(UChar *unicode_password, int32_t unicode_password_length)
{
	int32_t i = 0;
	for (i = 0 ; i < unicode_password_length; i++) 
	{
		UChar c = unicode_password[i];
		char *byte_ptr = (char*)&(unicode_password[i]);
		byte_ptr[0] = (char)(c & 0xff);
		byte_ptr[1] = (char)(c >> 8);
	}
}

/* this entry had a password, handle it seperately */
/* http://support.microsoft.com/?kbid=269190 */
static int
send_password_modify(Slapi_DN *sdn, char *password, Private_Repl_Protocol *prp)
{
		ConnResult pw_return = 0;
		int is_nt4 = windows_private_get_isnt4(prp->agmt);

		if (is_nt4)
		{
			/* NT4 just wants a plaintext password */
			Slapi_Mods smods = {0};

			slapi_mods_init (&smods, 0);
			slapi_mods_add_string(&smods, LDAP_MOD_REPLACE, "UnicodePwd", password);

			pw_return = windows_conn_send_modify(prp->conn, slapi_sdn_get_dn(sdn), slapi_mods_get_ldapmods_byref(&smods), NULL, NULL );

			slapi_mods_done(&smods);

		} else
		{
			/* We will attempt to bind to AD with the new password first. We do
			 * this to avoid playing a password change that originated from AD
			 * back to AD.  If we just played the password change back, then
			 * both sides would be in sync, but AD would contain the new password
			 * twice in it's password history, which undermines the password
			 * history policies in AD. */
			if (windows_check_user_password(prp->conn, sdn, password)) {
				char *quoted_password = NULL;
				/* AD wants the password in quotes ! */
				quoted_password = PR_smprintf("\"%s\"",password);
				if (quoted_password)
				{
					LDAPMod *pw_mods[2];
					LDAPMod pw_mod;
					struct berval bv = {0};
					UChar *unicode_password = NULL;
					int32_t unicode_password_length = 0; /* Length in _characters_ */
					int32_t buffer_size = 0; /* Size in _characters_ */
					UErrorCode error = U_ZERO_ERROR;
					struct berval *bvals[2];
					/* Need to UNICODE encode the password here */
					/* It's one of those 'ask me first and I will tell you the buffer size' functions */
					u_strFromUTF8(NULL, 0, &unicode_password_length, quoted_password, strlen(quoted_password), &error);
					buffer_size = unicode_password_length;
					unicode_password = (UChar *)slapi_ch_malloc(unicode_password_length * sizeof(UChar));
					if (unicode_password) {
						error = U_ZERO_ERROR;
						u_strFromUTF8(unicode_password, buffer_size, &unicode_password_length, quoted_password, strlen(quoted_password), &error);
	
						/* As an extra special twist, we need to send the unicode in little-endian order for AD to be happy */
						to_little_endian_double_bytes(unicode_password, unicode_password_length);
	
						bv.bv_len = unicode_password_length * sizeof(UChar);
						bv.bv_val = (char*)unicode_password;
				
						bvals[0] = &bv; 
						bvals[1] = NULL;
						
						pw_mod.mod_type = "UnicodePwd";
						pw_mod.mod_op = LDAP_MOD_REPLACE | LDAP_MOD_BVALUES;
						pw_mod.mod_bvalues = bvals;
					
						pw_mods[0] = &pw_mod;
						pw_mods[1] = NULL;

						pw_return = windows_conn_send_modify(prp->conn, slapi_sdn_get_dn(sdn), pw_mods, NULL, NULL );

						slapi_ch_free((void**)&unicode_password);
					}
					PR_smprintf_free(quoted_password);
				}
			} else {
				slapi_log_error(SLAPI_LOG_REPL, windows_repl_plugin_name,
					"%s: AD already has the current password for %s. "
					"Not sending password modify to AD.\n",
					agmt_get_long_name(prp->agmt), slapi_sdn_get_dn(sdn));
			}
		}

		return pw_return;
}

static int
send_accountcontrol_modify(Slapi_DN *sdn, Private_Repl_Protocol *prp, int missing_entry)
{
	ConnResult mod_return = 0;
	Slapi_Mods smods = {0};
	Slapi_Entry *remote_entry = NULL;
	int retval;
	unsigned long acctval = 0;
	char acctvalstr[32];

	/* have to first retrieve the existing entry - userAccountControl is
	   a bit array, and we must preserve the existing values if any */
	/* Get the remote entry */
	retval = windows_get_remote_entry(prp, sdn, &remote_entry);
	if (0 == retval && remote_entry) {
		acctval = slapi_entry_attr_get_ulong(remote_entry, "userAccountControl");
	}
	slapi_entry_free(remote_entry);
	/* if we are adding a new entry, we need to set the entry to be
	   enabled to allow AD login */
	if (missing_entry) {
	    slapi_log_error(SLAPI_LOG_REPL, windows_repl_plugin_name,
			    "%s: New Windows entry %s will be enabled.\n",
			    agmt_get_long_name(prp->agmt), slapi_sdn_get_dn(sdn));
	    acctval &= ~0x2; /* unset the disabled bit, if set */
	}
	/* set the account to be a normal account */
	acctval |= 0x0200; /* normal account == 512 */

	slapi_mods_init (&smods, 0);
	PR_snprintf(acctvalstr, sizeof(acctvalstr), "%lu", acctval);
	slapi_mods_add_string(&smods, LDAP_MOD_REPLACE, "userAccountControl", acctvalstr);

	mod_return = windows_conn_send_modify(prp->conn, slapi_sdn_get_dn(sdn), slapi_mods_get_ldapmods_byref(&smods), NULL, NULL );

    slapi_mods_done(&smods);
	return mod_return;
}

static int
windows_entry_has_attr_and_value(Slapi_Entry *e, const char *attrname, char *value)
{
	int retval = 0;
	Slapi_Attr *attr = NULL;
	if (NULL == e || NULL == attrname)
	{
		return retval;
	}
	/* see if the entry has the specified attribute name */
	if (0 == slapi_entry_attr_find(e, attrname, &attr) && attr)
	{
		/* if value is not null, see if the attribute has that
		   value */
		if (value)
		{
			Slapi_Value *v = NULL;
			int index = 0;
			for (index = slapi_attr_first_value(attr, &v);
				 v && (index != -1);
				 index = slapi_attr_next_value(attr, index, &v))
			{
				const char *s = slapi_value_get_string(v);
				if (NULL == s)
				{
					continue;
				}
				if (0 == strcasecmp(s, value))
				{
					retval = 1;
					break;
				}
			}
		}
	}
	return retval;
}

static void
windows_is_local_entry_user_or_group(Slapi_Entry *e, int *is_user, int *is_group)
{
	if (is_user) {
		*is_user = windows_entry_has_attr_and_value(e, "objectclass", "ntuser");
	}
	if (is_group) {
		*is_group = windows_entry_has_attr_and_value(e, "objectclass", "ntgroup");
	}
}

static void
windows_is_remote_entry_user_or_group(Slapi_Entry *e, int *is_user, int *is_group)
{
	*is_user = windows_entry_has_attr_and_value(e,"objectclass","person");
	*is_group = windows_entry_has_attr_and_value(e,"objectclass","group");
}

static int
add_remote_entry_allowed(Slapi_Entry *e)
{
	/* We say yes if the entry has the ntUserCreateNewAccount attribute set in the case of a user, or the ntGroupDeleteGroup
	 * attribute set in the case of a group
	 */
	/* Is this a user or a group ? */
	int is_user = 0;
	int is_group = 0;
	char *delete_attr = NULL;

	windows_is_local_entry_user_or_group(e,&is_user,&is_group);
	if (!is_user && !is_group)
	{
		/* Neither fish nor foul.. */
		return -1;
	}
	if (is_user && is_group) 
	{
		/* Now that's just really strange... */
		return -1;
	}
	if (is_user) 
	{
		delete_attr = "ntUserCreateNewAccount";
	} else 
	{
		delete_attr = "ntGroupCreateNewGroup";
	}
	/* Now test if the attribute value is set */
	return windows_entry_has_attr_and_value(e,delete_attr,"true");
}

/* Tells us if we're allowed to add this (remote) entry locally */
static int
add_local_entry_allowed(Private_Repl_Protocol *prp, Slapi_Entry *e)
{
	int is_user = 0;
	int is_group = 0;

	windows_is_remote_entry_user_or_group(e,&is_user,&is_group);	

	if (is_user)
	{
		return windows_private_create_users(prp->agmt);
	} 
	if (is_group)
	{
		return windows_private_create_groups(prp->agmt);
	}
	/* Default to 'no' */
	return 0;
}

static int
delete_remote_entry_allowed(Slapi_Entry *e)
{
	/* We say yes if the entry has the ntUserDeleteAccount attribute set in the case of a user, or the ntGroupDeleteGroup
	 * attribute set in the case of a group
	 */
	/* Is this a user or a group ? */
	int is_user = 0;
	int is_group = 0;
	char *delete_attr = NULL;

	windows_is_local_entry_user_or_group(e,&is_user,&is_group);
	if (!is_user && !is_group)
	{
		/* Neither fish nor foul.. */
		return 0;
	}
	if (is_user && is_group) 
	{
		/* Now that's just really strange... */
		return 0;
	}
	if (is_user) 
	{
		delete_attr = "ntUserDeleteAccount";
	} else 
	{
		delete_attr = "ntGroupDeleteGroup";
	}
	/* Now test if the attribute value is set */
	return windows_entry_has_attr_and_value(e,delete_attr,"true");
}

static void
windows_log_add_entry_remote(const Slapi_DN *local_dn,const Slapi_DN *remote_dn)
{
	const char* local_dn_string = slapi_sdn_get_dn(local_dn);
	const char* remote_dn_string = slapi_sdn_get_dn(remote_dn);
	slapi_log_error(SLAPI_LOG_REPL, NULL, "Attempting to add entry %s to AD for local entry %s\n",remote_dn_string,local_dn_string);
}

/*
 * The entry may have been modified to make it "sync-able", so the modify operation should
 * actually trigger the addition of the entry to windows
 * check the list of mods to see if the sync objectclass/attributes were added to the entry
 * and if so if the current local entry still has them
*/
static int 
sync_attrs_added(LDAPMod **original_mods, Slapi_Entry *local_entry) {
	int retval = 0;
	int ii = 0;
	char *useroc = "ntuser";
	char *groupoc = "ntgroup";
	size_t ulen = 6;
	size_t glen = 7;

	for (ii = 0; (retval == 0) && original_mods && original_mods[ii]; ++ii) {
		LDAPMod *mod = original_mods[ii];
		/* look for a mod/add or replace op with valid type and values */
		if (!(SLAPI_IS_MOD_ADD(mod->mod_op) || SLAPI_IS_MOD_REPLACE(mod->mod_op)) ||
			!mod->mod_type || !mod->mod_bvalues || !mod->mod_bvalues[0]) {
			continue; /* skip it */
		}
		/* if it has an objectclass mod, see if ntuser or ntgroup is one of them */
		if (!strcasecmp(mod->mod_type, "objectclass")) {
			int jj = 0;
			for (jj = 0; (retval == 0) && mod->mod_bvalues[jj]; ++jj) {
				struct berval *bv = mod->mod_bvalues[jj];
				if (((bv->bv_len == ulen) && !PL_strncasecmp(useroc, bv->bv_val, ulen)) ||
					((bv->bv_len == glen) && !PL_strncasecmp(groupoc, bv->bv_val, glen))) {
					retval = 1; /* has magic objclass value */
				}
			}
		}
	}

	/* if the modify op had the right values, see if they are still present in
	   the local entry */
	if (retval == 1) {
		retval = add_remote_entry_allowed(local_entry); /* check local entry */
		if (retval < 0) {
			retval = 0;
		}
	}

	return retval;
}

static ConnResult
process_replay_add(Private_Repl_Protocol *prp, Slapi_Entry *add_entry, Slapi_Entry *local_entry, Slapi_DN *local_dn, Slapi_DN *remote_dn, int is_user, int missing_entry, char **password)
{
	int remote_add_allowed = add_remote_entry_allowed(local_entry);
	ConnResult return_value = 0;
	int rc = 0;

	slapi_log_error(SLAPI_LOG_REPL, repl_plugin_name,
		"%s: process_replay_add: dn=\"%s\" (%s,%s)\n", agmt_get_long_name(prp->agmt),
		slapi_sdn_get_dn(remote_dn), missing_entry ? "not present" : "already present",
		remote_add_allowed ? "add allowed" : "add not allowed");

	if (missing_entry)
	{
		/* If DN is a GUID, we need to attempt to reanimate the tombstone */
		if (is_guid_dn(remote_dn)) {
			int tstone_exists = 0;
			int reanimate_rc = -1;
			char *new_dn_string = NULL;
			char *cn_string = NULL;
			Slapi_DN *tombstone_dn = NULL;

			slapi_log_error(SLAPI_LOG_REPL, repl_plugin_name,
				"%s: process_replay_add: dn=\"%s\" appears to have been"
				"  deleted on remote side.  Searching for tombstone.\n",
				agmt_get_long_name(prp->agmt), slapi_sdn_get_dn(remote_dn));

			/* Map local entry to tombstone DN and verify that it exists on
			 * AD side */
			map_windows_tombstone_dn(local_entry, &tombstone_dn, prp, &tstone_exists);

			/* We can't use a GUID DN, so rewrite to the new mapped DN. */
			cn_string = slapi_entry_attr_get_charptr(local_entry,"cn");
			if (!cn_string) {
				cn_string = slapi_entry_attr_get_charptr(local_entry,"ntuserdomainid");
			}

			if (cn_string) {
				char *container_str = NULL;
				const char *suffix = slapi_sdn_get_dn(windows_private_get_windows_subtree(prp->agmt));

				container_str = extract_container(slapi_entry_get_sdn_const(local_entry),
					windows_private_get_directory_subtree(prp->agmt));
				new_dn_string = slapi_create_dn_string("cn=\"%s\",%s%s", cn_string, container_str, suffix);

				if (new_dn_string) {
					/* If the tombstone exists, reanimate it. If the tombstone
					 * does not exist, we'll create a new entry in AD, which
					 * will end up getting a new GUID generated by AD. */
					if (tstone_exists) {
						slapi_log_error(SLAPI_LOG_REPL, repl_plugin_name,
							"%s: process_replay_add: Reanimating tombstone (dn=\"%s\") to"
							" normal entry (dn=\"%s\").\n", agmt_get_long_name(prp->agmt),
							slapi_sdn_get_dn(tombstone_dn), new_dn_string);
						reanimate_rc = windows_reanimate_tombstone(prp, tombstone_dn, (const char *)new_dn_string);
						if (reanimate_rc != 0) {
							slapi_log_error(SLAPI_LOG_REPL, repl_plugin_name,
								"%s: process_replay_add: Reanimation of tombstone"
								" (dn=\"%s\") failed.  A new entry (dn=\"%s\")"
								" will be added instead.\n", agmt_get_long_name(prp->agmt),
								slapi_sdn_get_dn(tombstone_dn), new_dn_string);
						}
					}

					/* Clear out the old GUID DN and use the new one. We hand off the memory
					 * for new_dn_string into the remote_dn. */
					slapi_sdn_done(remote_dn);
					slapi_sdn_set_dn_passin(remote_dn, new_dn_string);
				}

				slapi_ch_free_string(&cn_string);
				slapi_ch_free_string(&container_str);
			}

			if (tombstone_dn) {
				slapi_sdn_free(&tombstone_dn);
			}

			if (reanimate_rc == 0) {
				/* We reanimated a tombstone, so an add won't work.  We
				 * fallback to doing a modify of the newly reanimated
				 * entry. */
				goto modify_fallback;
			}
		}

		if (remote_add_allowed) {
			LDAPMod **entryattrs = NULL;
			Slapi_Entry *mapped_entry = NULL;
			/* First map the entry */
			rc = windows_create_remote_entry(prp,add_entry, remote_dn, &mapped_entry, password);
			/* Convert entry to mods */
			if (0 == rc && mapped_entry) 
			{
				(void)slapi_entry2mods (mapped_entry , NULL /* &entrydn : We don't need it */, &entryattrs);
				slapi_entry_free(mapped_entry);
				mapped_entry = NULL;
				if (NULL == entryattrs)
				{
					slapi_log_error(SLAPI_LOG_FATAL, windows_repl_plugin_name,
						"%s: windows_replay_add: Cannot convert entry to LDAPMods.\n",
						agmt_get_long_name(prp->agmt));
					return_value = CONN_LOCAL_ERROR;
				}
				else
				{
					windows_log_add_entry_remote(local_dn, remote_dn);
					return_value = windows_conn_send_add(prp->conn, slapi_sdn_get_dn(remote_dn),
						entryattrs, NULL, NULL);
					/* It's possible that the entry already exists in AD, in which
					 * case we fall back to modify it */
					/* NGK - This fallback doesn't seem to happen, at least not at this point
					 * in the code.  The only chance to fallback to doing a modify is if
					 * missing_entry is set to 0 at the top of this function. */
					if (return_value)
					{
						slapi_log_error(SLAPI_LOG_FATAL, windows_repl_plugin_name,
							"%s: windows_replay_add: Cannot replay add operation.\n",
							agmt_get_long_name(prp->agmt));
					}
					ldap_mods_free(entryattrs, 1);
					entryattrs = NULL;
				}
			} else 
			{
				slapi_log_error(SLAPI_LOG_FATAL, repl_plugin_name,
					"%s: process_replay_add: failed to create mapped entry dn=\"%s\"\n",
					agmt_get_long_name(prp->agmt), slapi_sdn_get_dn(remote_dn));
			}
		}
	} else 
	{
		Slapi_Entry *remote_entry;

modify_fallback:
		remote_entry = NULL;
		/* Fetch the remote entry */
		rc = windows_get_remote_entry(prp, remote_dn,&remote_entry);
		if (0 == rc && remote_entry) {
			return_value = windows_update_remote_entry(prp,remote_entry,local_entry);
		}
		if (remote_entry)
		{
			slapi_entry_free(remote_entry);
		}
	}
	return return_value;
}

/* 
 * If the local entry is a user, this function is called for moving a node.
 * This is because the leaf RDN of the user on AD corresponds to the value of
 * ntUniqueId in the entry on DS.
 *
 * If the local entry is a group, it is called both for moving and renaming.
 * Group does not have the mapping.  The leaf RDNs are shared between AD
 * and DS.
 */
static ConnResult
process_replay_rename(Private_Repl_Protocol *prp,
					  Slapi_Entry *local_newentry,
					  Slapi_DN *local_origsdn,
					  const char *newrdn,
					  const char *newparent,
					  int deleteoldrdn,
					  int is_user,
					  int is_group)
{
	ConnResult rval = CONN_OPERATION_FAILED;
	char *newsuperior = NULL;
	const Repl_Agmt *winrepl_agmt;
	const char *remote_subtree = NULL; /* Normalized subtree of the remote entry */
	const char *local_subtree = NULL;  /* Normalized subtree of the local entry */
	char *norm_newparent = NULL;
	char *p = NULL;
	char *remote_rdn_val = NULL;
	char *remote_rdn = NULL;
	char *remote_dn = NULL;
	char *local_pndn = NULL;
	
	if (NULL == newparent || NULL == local_origsdn || NULL == local_newentry) {
		slapi_log_error(SLAPI_LOG_FATAL, windows_repl_plugin_name,
					"process_replay_rename: %s is empty\n",
					NULL==newparent?"newparent":NULL==local_origsdn?"local sdn":
					"local entry");
		goto bail;
	}
	if (0 == is_user && 0 == is_group) {
		goto bail; /* nothing to do */
	}

	/* Generate newsuperior for AD */
	winrepl_agmt = prp->agmt;
	remote_subtree =
		slapi_sdn_get_ndn(windows_private_get_windows_subtree(winrepl_agmt));
	local_subtree =
		slapi_sdn_get_ndn(windows_private_get_directory_subtree(winrepl_agmt));
	if (NULL == remote_subtree || NULL == local_subtree ||
		'\0' == *remote_subtree || '\0' == *local_subtree) {
		slapi_log_error(SLAPI_LOG_FATAL, windows_repl_plugin_name,
					"process_replay_rename: local subtree \"%s\" or "
					"remote subtree \"%s\" is empty\n",
					local_subtree?local_subtree:"empty",
					remote_subtree?remote_subtree:"empty");
		goto bail;
	}
	norm_newparent = slapi_ch_strdup(newparent);
	slapi_dn_normalize_case(norm_newparent);
	p = strstr(norm_newparent, local_subtree);
	if (NULL == p) {
		slapi_log_error(SLAPI_LOG_FATAL, windows_repl_plugin_name,
					"process_replay_rename: new superior \"%s\" is not "
					"in the local subtree \"%s\"\n",
					norm_newparent, local_subtree);
		goto bail; /* not in the subtree */
	}
	*p = '\0';
	if (p == norm_newparent) {
		newsuperior = PR_smprintf("%s", remote_subtree);
	} else {
		newsuperior = PR_smprintf("%s%s", norm_newparent, remote_subtree);
	}

	if (is_user) {
		/* Newrdn remains the same when this function is called,
		 * as RDN on AD is CN type. If CN in RDN is modified remotely,
		 * is taken care in modify not in modrdn locally. */
		remote_rdn_val = slapi_entry_attr_get_charptr(local_newentry, "cn");
		if (NULL == remote_rdn_val) {
			slapi_log_error(SLAPI_LOG_FATAL, windows_repl_plugin_name,
					"process_replay_rename: local entry \"%s\" has no "
					"ntUserDomainId\n",
					slapi_entry_get_dn_const(local_newentry));
			goto bail;
		}
		remote_rdn = PR_smprintf("cn=%s", remote_rdn_val);
	} else if (is_group) {
		Slapi_RDN rdn = {0};
		const char *dn = slapi_sdn_get_dn(local_origsdn);
		slapi_rdn_set_dn(&rdn, dn);
		remote_rdn = slapi_ch_strdup(slapi_rdn_get_rdn(&rdn));
		slapi_rdn_done(&rdn);
	}

	/* local parent normalized dn */
	local_pndn = /* strdup'ed */
			slapi_dn_parent((const char *)slapi_sdn_get_ndn(local_origsdn));
	p = strstr(local_pndn, local_subtree);
	if (NULL == p) {
		/* Original entry is not in the subtree.
		 * To add the entry after returning from this function,
		 * we set LDAP_NO_SUCH_OBJECT to the ldap error */
		windows_conn_set_error(prp->conn, LDAP_NO_SUCH_OBJECT);
		goto bail;
	}
	*p = '\0';

	/* generate a remote dn */
	remote_dn = PR_smprintf("%s,%s%s", remote_rdn, local_pndn, remote_subtree);

	if (is_user) {
		rval = windows_conn_send_rename(prp->conn, remote_dn,
							remote_rdn, (const char *)newsuperior,
							deleteoldrdn, NULL, NULL /* returned controls */);
	} else {
		rval = windows_conn_send_rename(prp->conn, remote_dn,
							newrdn, (const char *)newsuperior,
							deleteoldrdn, NULL, NULL /* returned controls */);
	}
bail:
	slapi_ch_free_string(&norm_newparent);
	slapi_ch_free_string(&remote_rdn_val);
	slapi_ch_free_string(&remote_rdn);
	slapi_ch_free_string(&remote_dn);
	slapi_ch_free_string(&local_pndn);
	slapi_ch_free_string(&newsuperior);
	return rval;
}

/*
 * Given a changelog entry, construct the appropriate LDAP operations to sync
 * the operation to AD.
 */
ConnResult
windows_replay_update(Private_Repl_Protocol *prp, slapi_operation_parameters *op)
{
	ConnResult return_value = 0;
	int rc = 0;
	char *password = NULL;
	int is_ours = 0;
	int is_ours_force = 0; /* force to operate for RENAME/MODRDN */
	int is_user = 0;
	int is_group = 0;
	Slapi_DN *remote_dn = NULL;
	Slapi_DN *local_dn = NULL;
	Slapi_Entry *local_entry = NULL;
		
	LDAPDebug( LDAP_DEBUG_TRACE, "=> windows_replay_update\n", 0, 0, 0 );

	local_dn = slapi_sdn_new_dn_byref( op->target_address.dn );

	/* Since we have the target uniqueid in the op structure, let's
	 * fetch the local entry here using it. We do not want to search
	 * across tombstone entries unless we are dealing with a delete
	 * operation here since searching across tombstones can be very
	 * inefficient as the tombstones build up.
	 */
	if (op->operation_type != SLAPI_OPERATION_DELETE) {
		rc = windows_get_local_entry_by_uniqueid(prp, op->target_address.uniqueid, &local_entry, 0);
	} else {
		rc = windows_get_local_tombstone_by_uniqueid(prp, op->target_address.uniqueid, &local_entry);
	}

	if (rc) 
	{
		if (SLAPI_OPERATION_MODRDN == op->operation_type) {
			/* Local entry was moved out of the subtree */
			/* We need to remove the entry on AD. */
			rc = windows_get_local_entry_by_uniqueid(prp,
				  op->target_address.uniqueid, &local_entry, 1 /* is_global */);
			if (rc) {
				slapi_log_error(SLAPI_LOG_FATAL, repl_plugin_name,
					"%s: windows_replay_update: failed to fetch local entry "
					"for %s operation dn=\"%s\"\n",
					agmt_get_long_name(prp->agmt),
					op2string(op->operation_type), op->target_address.dn);
				goto error;
			}
			op->operation_type = SLAPI_OPERATION_DELETE;
			is_ours_force = 1;
		} else {
			/* We only searched within the subtree in the agreement, so we should not print
			 * an error if we didn't find the entry and the DN is outside of the agreement scope. */
			if (is_dn_subject_of_agreement_local(local_dn, prp->agmt)) {
				slapi_log_error(SLAPI_LOG_FATAL, repl_plugin_name,
					"%s: windows_replay_update: failed to fetch local entry for %s operation dn=\"%s\"\n",
					agmt_get_long_name(prp->agmt),
					op2string(op->operation_type), op->target_address.dn);
			} else {
				slapi_log_error(SLAPI_LOG_REPL, repl_plugin_name,
					"%s: windows_replay_update: Looking at %s operation local dn=\"%s\" (%s)\n",
					agmt_get_long_name(prp->agmt),
					op2string(op->operation_type), op->target_address.dn, "ours");
			}
			/* Just bail on this change.  We don't want to do any
			 * further checks since we don't have a local entry. */
			goto error;
		}
	}

	if (is_ours_force) {
		is_ours = is_ours_force;
	} else {
		is_ours = is_subject_of_agreement_local(local_entry, prp->agmt);
	}
	windows_is_local_entry_user_or_group(local_entry,&is_user,&is_group);

	slapi_log_error(SLAPI_LOG_REPL, repl_plugin_name,
		"%s: windows_replay_update: Looking at %s operation local dn=\"%s\" (%s,%s,%s)\n",
		agmt_get_long_name(prp->agmt),
		op2string(op->operation_type), op->target_address.dn, is_ours ? "ours" : "not ours", 
		is_user ? "user" : "not user", is_group ? "group" : "not group");

	if (is_ours && (is_user || is_group) ) {
		int missing_entry = 0;
		/* Make the entry's DN */
		rc = map_entry_dn_outbound(local_entry,&remote_dn,prp,&missing_entry, 1);
		if (rc || NULL == remote_dn) 
		{
			slapi_log_error(SLAPI_LOG_FATAL, repl_plugin_name,
				"%s: windows_replay_update: failed map dn for %s operation dn=\"%s\""
				"rc=%d remote_dn = [%s]\n",
				agmt_get_long_name(prp->agmt),
				op2string(op->operation_type), op->target_address.dn,
				rc, remote_dn ? slapi_sdn_get_dn(remote_dn) : "(null)");
			goto error;
		}
		slapi_log_error(SLAPI_LOG_REPL, repl_plugin_name,
			"%s: windows_replay_update: Processing %s operation local dn=\"%s\" remote dn=\"%s\"\n",
			agmt_get_long_name(prp->agmt),
			op2string(op->operation_type), op->target_address.dn, slapi_sdn_get_dn(remote_dn));
		switch (op->operation_type) {
		case SLAPI_OPERATION_ADD:
			return_value = process_replay_add(prp,op->p.p_add.target_entry,local_entry,local_dn,remote_dn,is_user,missing_entry,&password);
			break;
		case SLAPI_OPERATION_MODIFY:
			{
				LDAPMod **mapped_mods = NULL;
				char *newrdn = NULL;

				/*
				 * If the magic objectclass and attributes have been added to the entry
				 * to make the entry sync-able, add the entry first, then apply the other
				 * mods
				 */
				if (sync_attrs_added(op->p.p_modify.modify_mods, local_entry)) {
					Slapi_Entry *ad_entry = NULL;

					return_value = process_replay_add(prp,local_entry,local_entry,local_dn,remote_dn,is_user,missing_entry,&password);
					slapi_log_error(SLAPI_LOG_REPL, repl_plugin_name,
									"%s: windows_replay_update: "
									"The modify operation added the sync objectclass and attribute, so "
									"the entry was added to windows - result [%d]\n",
									agmt_get_long_name(prp->agmt), return_value);
					if (return_value) {
						break; /* error adding entry - cannot continue */
					}
					/* the modify op needs the new remote entry, so retrieve it */
					windows_get_remote_entry(prp, remote_dn, &ad_entry);
					slapi_entry_free(ad_entry); /* getting sets windows_private_get_raw_entry */
				}


				windows_map_mods_for_replay(prp,op->p.p_modify.modify_mods, &mapped_mods, is_user, &password);
				if (is_user) {
					winsync_plugin_call_pre_ad_mod_user_mods_cb(prp->agmt,
																windows_private_get_raw_entry(prp->agmt),
																local_dn,
																local_entry,
																op->p.p_modify.modify_mods,
																remote_dn,
																&mapped_mods);
				} else if (is_group) {
					winsync_plugin_call_pre_ad_mod_group_mods_cb(prp->agmt,
																 windows_private_get_raw_entry(prp->agmt),
																 local_dn,
																 local_entry,
																 op->p.p_modify.modify_mods,
																 remote_dn,
																 &mapped_mods);
				}

				/* Check if a naming attribute is being modified. */
				if (windows_check_mods_for_rdn_change(prp, op->p.p_modify.modify_mods, local_entry, remote_dn, &newrdn)) {
					/* Issue MODRDN */
					slapi_log_error(SLAPI_LOG_REPL, repl_plugin_name, "%s: renaming remote entry \"%s\" with new RDN of \"%s\"\n",
							agmt_get_long_name(prp->agmt), slapi_sdn_get_dn(remote_dn), newrdn);
					return_value = windows_conn_send_rename(prp->conn, slapi_sdn_get_dn(remote_dn),
						newrdn, NULL, 1 /* delete old RDN */,
						NULL, NULL /* returned controls */);
					slapi_ch_free_string(&newrdn);
				}

				/* It's possible that the mapping process results in an empty mod list, in which case we don't bother with the replay */
				if ( mapped_mods == NULL || *(mapped_mods)== NULL )
				{
					return_value = CONN_OPERATION_SUCCESS;
				} else 
				{
					if (slapi_is_loglevel_set(SLAPI_LOG_REPL))
					{
						int i = 0;
						slapi_log_error(SLAPI_LOG_REPL, repl_plugin_name,"dump mods for replay update:");
						for(i=0;mapped_mods[i];i++)
						{
							slapi_mod_dump(mapped_mods[i],i);
						}
					}
					return_value = windows_conn_send_modify(prp->conn, slapi_sdn_get_dn(remote_dn), mapped_mods, NULL, NULL /* returned controls */);
				}
				if (mapped_mods)
				{
					ldap_mods_free(mapped_mods,1);
					mapped_mods = NULL;
				}
			}
			break;
		case SLAPI_OPERATION_DELETE:
			if (delete_remote_entry_allowed(local_entry))
			{
				return_value = windows_conn_send_delete(prp->conn, slapi_sdn_get_dn(remote_dn), NULL, NULL /* returned controls */);
					slapi_log_error(SLAPI_LOG_REPL, repl_plugin_name,
					"%s: windows_replay_update: deleted remote entry, dn=\"%s\", result=%d\n",
					agmt_get_long_name(prp->agmt), slapi_sdn_get_dn(remote_dn), return_value);
			} else 
			{
				slapi_log_error(SLAPI_LOG_REPL, repl_plugin_name,
					"%s: windows_replay_update: delete not allowed on remote entry, dn=\"%s\"\n",
					agmt_get_long_name(prp->agmt), slapi_sdn_get_dn(remote_dn));
			}
			break;
		case SLAPI_OPERATION_MODRDN:
		/* only move case (newsuperior: ...) comse here since local leaf RDN is
		 * not identical to the remote leaf RDN. */
			{
			return_value = process_replay_rename(prp, local_entry, local_dn,
								op->p.p_modrdn.modrdn_newrdn,
								op->p.p_modrdn.modrdn_newsuperior_address.dn,
								op->p.p_modrdn.modrdn_deloldrdn,
								is_user, is_group);
			if (CONN_OPERATION_FAILED == return_value) {
				int operation = 0;
				int error = 0;
				windows_conn_get_error(prp->conn, &operation, &error);
				/* The remote entry is missing. Let's add the renamed entry. */
				if (LDAP_NO_SUCH_OBJECT == error) {
					return_value = process_replay_add(prp,
									local_entry /* target_entry */,
									local_entry, local_dn, remote_dn,
									is_user, missing_entry, &password);
				}
			}
			break;
			}
		default:
			slapi_log_error(SLAPI_LOG_FATAL, windows_repl_plugin_name, "%s: replay_update: Unknown "
				"operation type %lu found in changelog - skipping change.\n",
				agmt_get_long_name(prp->agmt), op->operation_type);
		}
		if (password) 
		{
			/* We need to have a non-GUID dn in send_password_modify in order to
			 * bind as the user to check if we need to send the password change.
			 * You are supposed to be able to bind using a GUID dn, but it doesn't
			 * seem to work over plain LDAP. */
			if (is_guid_dn(remote_dn)) {
				Slapi_DN *remote_dn_norm = NULL;
				int norm_missing = 0;

				map_entry_dn_outbound(local_entry,&remote_dn_norm,prp,&norm_missing, 0);
				return_value = send_password_modify(remote_dn_norm, password, prp);
				slapi_sdn_free(&remote_dn_norm);
			} else {
				return_value = send_password_modify(remote_dn, password, prp);
			}

			if (return_value)
			{
				slapi_log_error(SLAPI_LOG_REPL, windows_repl_plugin_name,
					"%s: windows_replay_update: update password returned %d\n",
					agmt_get_long_name(prp->agmt), return_value );
			}
		}
		/* If we successfully added an entry, and then subsequently changed
		 * its password, THEN we need to change its status in AD in order
		 * that it can be used (otherwise the user is marked as disabled).
		 * To do this we set this attribute and value:
		 *   userAccountControl: 512
		 * Or, if we added a new entry, we need to change the useraccountcontrol
		 * to make the new user enabled by default
		 * it is assumed that is_user is set for user entries and that only user entries need
		 * accountcontrol values
		 */
		if ((return_value == CONN_OPERATION_SUCCESS) && remote_dn && (password || missing_entry) && is_user) {
			return_value = send_accountcontrol_modify(remote_dn, prp, missing_entry);
		}
	} else {
		/* We ignore operations that target entries outside of our sync'ed subtree, or which are not Windows users or groups */
	}
error:
	if (local_entry)
	{
		slapi_entry_free(local_entry);
	}
	if (local_dn)
	{
		slapi_sdn_free (&local_dn);
	}
	if (remote_dn)
	{
		slapi_sdn_free(&remote_dn);
	}
	slapi_ch_free_string(&password);
	return return_value;
}

static int
is_straight_mapped_attr(const char *type, int is_user /* or group */, int is_nt4)
{
	int found = 0;
	size_t offset = 0;
	char *this_attr = NULL;
	char **list = is_user ? (is_nt4 ? nt4_user_matching_attributes : windows_user_matching_attributes) : (is_nt4 ? nt4_group_matching_attributes : windows_group_matching_attributes);
	/* Look for the type in the list of straight mapped attrs for the appropriate object type */
	while ((this_attr = list[offset]))
	{
		if (0 == slapi_attr_type_cmp(this_attr, type, SLAPI_TYPE_CMP_SUBTYPE))
		{
			found = 1;
			break;
		}
		offset++;
	}
	return found;
}

static int
is_single_valued_attr(const char *type)
{
	int found = 0;
	size_t offset = 0;
	char *this_attr = NULL;

	/* Look for the type in the list of single-valued AD attributes */
	while ((this_attr = windows_single_valued_attributes[offset]))
	{
		if (0 == slapi_attr_type_cmp(this_attr, type, SLAPI_TYPE_CMP_SUBTYPE))
		{
			found = 1;
			break;
		}
		offset++;
	}
	return found;
}
		
static void 
windows_map_attr_name(const char *original_type , int to_windows, int is_user, int is_create, char **mapped_type, int *map_dn)
{
	char *new_type = NULL;
	windows_attribute_map *our_map = is_user ? user_attribute_map : group_attribute_map;
	windows_attribute_map *this_map = NULL;
	size_t offset = 0;

	*mapped_type = NULL;

	/* Iterate over the map entries looking for the type we have */
	while((this_map = &(our_map[offset])))
	{
		char *their_name = to_windows ? this_map->windows_attribute_name : this_map->ldap_attribute_name;
		char *our_name = to_windows ? this_map->ldap_attribute_name : this_map->windows_attribute_name;

		if (NULL == their_name)
		{
			/* End of the list */
			break;
		}
		if (0 == slapi_attr_type_cmp(original_type, our_name, SLAPI_TYPE_CMP_SUBTYPE))
		{
			if (!is_create && (this_map->create_type == createonly))
			{
				/* Skip create-only entries if we're not creating */
			} else
			{
				if ( (this_map->map_type == towindowsonly && to_windows) || (this_map->map_type == fromwindowsonly && !to_windows) 
					|| (this_map->map_type == bidirectional) )
				{
					new_type = slapi_ch_strdup(their_name);
					*map_dn = (this_map->attr_type == dnmap);
					break;
				}
			}
		}
		offset++;
	}

	if (new_type)
	{
		*mapped_type = new_type;
	}
}

/* 
 * Make a new entry suitable for the sync destination (indicated by the to_windows argument).
 * Returns the new entry ready to be passed to an LDAP ADD operation, either remote or local.
 * Also returns the plaintext value of any password contained in the original entry (only for the
 * to_windows direction). This is because passwords must be added to entries after they are added in AD.
 * Caller must free the new entry and any password returned.
 */
static int 
windows_create_remote_entry(Private_Repl_Protocol *prp,Slapi_Entry *original_entry, Slapi_DN *remote_sdn, Slapi_Entry **remote_entry, char** password) 
{  
	int retval = 0;
	char *entry_string = NULL;
	Slapi_Entry *new_entry = NULL;
	int rc = 0;
	int is_user = 0; 
	int is_group = 0;
	Slapi_Attr *attr = NULL;
	char *username = NULL;
	const char *dn_string = NULL;
	char *fqusername = NULL;
	const char *domain_name = windows_private_get_windows_domain(prp->agmt); 
	int is_nt4 = windows_private_get_isnt4(prp->agmt);

	char *remote_user_entry_template = 
		"dn: %s\n"
		"objectclass:top\n"
   		"objectclass:person\n"
		"objectclass:organizationalperson\n"
		"objectclass:user\n"
		"userPrincipalName:%s\n";

	char *remote_group_entry_template = 
		"dn: %s\n"
		"objectclass:top\n"
   		"objectclass:group\n";

	LDAPDebug( LDAP_DEBUG_TRACE, "=> windows_create_remote_entry\n", 0, 0, 0 );

	windows_is_local_entry_user_or_group(original_entry,&is_user,&is_group);

	/* Create a new entry */
	/* Give it its DN and samaccountname */
	username = extract_ntuserdomainid_from_entry(original_entry);
	if (NULL == username)
	{
		goto error;
	}
	fqusername = PR_smprintf("%s@%s",username,domain_name);
	dn_string = slapi_sdn_get_dn(remote_sdn);
	if (is_user)
	{
		entry_string = slapi_ch_smprintf(remote_user_entry_template, dn_string, fqusername);
	} else
	{
		entry_string = slapi_ch_smprintf(remote_group_entry_template, dn_string);
	}
	PR_smprintf_free(fqusername);
	if (NULL == entry_string) 
	{
		goto error;
	}
	new_entry = slapi_str2entry(entry_string, 0);
	slapi_ch_free_string(&entry_string);
	if (NULL == new_entry) 
	{
		goto error;
	}
	/* Map the appropriate attributes sourced from the remote entry */
	/* Iterate over the local entry's attributes */
    for (rc = slapi_entry_first_attr(original_entry, &attr); rc == 0;
			rc = slapi_entry_next_attr(original_entry, attr, &attr)) 
	{
		char *type = NULL;
		Slapi_ValueSet *vs = NULL;
		int mapdn = 0;

		slapi_attr_get_type( attr, &type );
		slapi_attr_get_valueset(attr,&vs);

		if ( is_straight_mapped_attr(type,is_user,is_nt4) )
		{
			/* If this attribute is single-valued in AD,
			 * we only want to send the first value. */
			if (is_single_valued_attr(type))
			{
				if (slapi_valueset_count(vs) > 1) {
					int i = 0;
					Slapi_Value *value = NULL;
					Slapi_Value *new_value = NULL;

					i = slapi_valueset_first_value(vs,&value);
					if (i >= 0) {
						/* Dup the first value, trash the valueset, then copy in the dup'd value. */
						new_value = slapi_value_dup(value);
						slapi_valueset_done(vs);
						/* The below hands off the memory to the valueset */
						slapi_valueset_add_value_ext(vs, new_value, SLAPI_VALUE_FLAG_PASSIN);
					}
				}
			}

			/* The initials attribute is a special case.  AD has a constraint
			 * that limits the value length.  If we're sending a change to
			 * the initials attribute to AD, we trim if neccessary.
			 */
			if (0 == slapi_attr_type_cmp(type, "initials", SLAPI_TYPE_CMP_SUBTYPE)) {
				int i = 0;
				const char *initials_value = NULL;
				Slapi_Value *value = NULL;

				i = slapi_valueset_first_value(vs,&value);
				while (i >= 0) {
					initials_value = slapi_value_get_string(value);

					/* If > AD_INITIALS_LENGTH, trim the value */
					if (strlen(initials_value) > AD_INITIALS_LENGTH) {
						char *new_initials = PL_strndup(initials_value, AD_INITIALS_LENGTH);
						/* the below hands off memory */
						slapi_value_set_string_passin(value, new_initials);
						slapi_log_error(SLAPI_LOG_REPL, repl_plugin_name,
							"%s: windows_create_remote_entry: "
							"Trimming initials attribute to %d characters.\n",
							agmt_get_long_name(prp->agmt), AD_INITIALS_LENGTH);
					}

					i = slapi_valueset_next_value(vs, i, &value);
				}
			}

			/* copy over the attr values */
			slapi_entry_add_valueset(new_entry,type,vs);
		} else 
		{
			char *new_type = NULL;

			windows_map_attr_name(type , 1 /* to windows */, is_user, 1 /* create */, &new_type, &mapdn);
			if (new_type)
			{
				if (mapdn)
				{
					Slapi_ValueSet *mapped_values = NULL;
					map_dn_values(prp,vs,&mapped_values, 1 /* to windows */,0);
					if (mapped_values) 
					{
						slapi_entry_add_valueset(new_entry,new_type,mapped_values);
						slapi_valueset_free(mapped_values);
						mapped_values = NULL;
					}
				} else 
				{
					Slapi_Attr *new_attr = NULL;

					/* AD treats cn and streetAddress as a single-valued attributes, while we define
					 * them as multi-valued attribute as it's defined in rfc 4519.  We only
					 * sync the first value to AD to avoid a constraint violation.
					 */
					if ((0 == slapi_attr_type_cmp(new_type, "streetAddress", SLAPI_TYPE_CMP_SUBTYPE)) ||
						(0 == slapi_attr_type_cmp(new_type, "cn", SLAPI_TYPE_CMP_SUBTYPE))) {
						if (slapi_valueset_count(vs) > 1) {
							int i = 0;
							Slapi_Value *value = NULL;
							Slapi_Value *new_value = NULL;

							i = slapi_valueset_first_value(vs,&value);
							if (i >= 0) {
								/* Dup the first value, trash the valueset, then copy
								 * in the dup'd value. */
								new_value = slapi_value_dup(value);
								slapi_valueset_done(vs);
								/* The below hands off the memory to the valueset */
								slapi_valueset_add_value_ext(vs, new_value, SLAPI_VALUE_FLAG_PASSIN);
							}
						}
					}
					
					slapi_entry_add_valueset(new_entry,type,vs);

					/* Reset the type to new_type here.  This is needed since
					 * slapi_entry_add_valueset will create the Slapi_Attrs using
					 * the schema definition, which can reset the type to something
					 * other than the type you pass into it. To be safe, we just
					 * create the attributes with the old type, then reset them. */
					if (slapi_entry_attr_find(new_entry, type, &new_attr) == 0) {
						slapi_attr_set_type(new_attr, new_type);
					}
				}
				slapi_ch_free_string(&new_type);
			}
			/* password mods are treated specially */
			if (0 == slapi_attr_type_cmp(type, PSEUDO_ATTR_UNHASHEDUSERPASSWORD, SLAPI_TYPE_CMP_SUBTYPE) )
			{
				const char *password_value = NULL;
				Slapi_Value *value = NULL;

				slapi_valueset_first_value(vs,&value);
				password_value = slapi_value_get_string(value);
				/* We need to check if the first character of password_value is an 
				 * opening brace since strstr will simply return it's first argument
				 * if it is an empty string. */
				if (password_value && (*password_value == '{')) {
					if (strchr( password_value, '}' )) {
						/* A storage scheme is present.  Check if it's the
						 * clear storage scheme. */
						if ((strlen(password_value) >= PASSWD_CLEAR_PREFIX_LEN + 1) &&
						    (strncasecmp(password_value, PASSWD_CLEAR_PREFIX, PASSWD_CLEAR_PREFIX_LEN) == 0)) {
							/* This password is in clear text.  Strip off the clear prefix
							 * and sync it. */
							*password = slapi_ch_strdup(password_value + PASSWD_CLEAR_PREFIX_LEN);
						} else {
							/* This password is stored in a non-cleartext format.
							 * We can only sync cleartext passwords. */
							slapi_log_error(SLAPI_LOG_REPL, repl_plugin_name,
								"%s: windows_create_remote_entry: "
								"Password is already hashed.  Not syncing.\n",
								agmt_get_long_name(prp->agmt));
						}
					} else {
						/* This password doesn't have a storage prefix but
						 * just happens to start with the '{' character.  We'll
						 * assume that it's just a cleartext password without
						 * the proper storage prefix. */
						*password = slapi_ch_strdup(password_value);
					}
				} else {
					/* This password has no storage prefix, or the password is empty */
					*password = slapi_ch_strdup(password_value);
				}
			}

		}
		if (vs) 
		{
			slapi_valueset_free(vs);
			vs = NULL;
		}
	}
	/* NT4 must have the groupType attribute set for groups.  If it is not present, we will
	 * add it here with a value of 2 (global group).
	 */
	if (is_nt4 && is_group)
	{
		Slapi_Attr *ap = NULL;
		if(slapi_entry_attr_find(new_entry, "groupType", &ap))
		{
			/* groupType attribute wasn't found, so we'll add it */
			slapi_entry_attr_set_int(new_entry, "groupType", 2 /* global group */);
		}
	}

	if (remote_entry) 
	{
		*remote_entry = new_entry;
	}
error:
	if (username)
	{
		slapi_ch_free_string(&username);
	}
	if (new_entry) 
	{
		windows_dump_entry("Created new remote entry:\n",new_entry);
	}
	LDAPDebug( LDAP_DEBUG_TRACE, "<= windows_create_remote_entry: %d\n", retval, 0, 0 );
	return retval;
}

#ifdef FOR_DEBUGGING
/* the entry has already been translated, so be sure to search for ntuserid
   and not samaccountname or anything else. */

static Slapi_Entry* 
windows_entry_already_exists(Slapi_Entry *e){

	int rc = 0;
	Slapi_DN *sdn = NULL;
	Slapi_Entry *entry = NULL;

	LDAPDebug( LDAP_DEBUG_TRACE, "=> windows_entry_already_exists\n", 0, 0, 0 );

	sdn = slapi_entry_get_sdn(e);
	rc  = slapi_search_internal_get_entry( sdn, NULL, &entry, repl_get_plugin_identity (PLUGIN_MULTIMASTER_REPLICATION));

	LDAPDebug( LDAP_DEBUG_TRACE, "<= windows_entry_already_exists\n", 0, 0, 0 );

	if (rc == LDAP_SUCCESS)
	{
		return entry;
	}
	else
	{
		return NULL;
	}

}
#endif

static int 
windows_delete_local_entry(Slapi_DN *sdn){

	Slapi_PBlock *pb = NULL;
	int return_value = 0;

	LDAPDebug( LDAP_DEBUG_TRACE, "=> windows_delete_local_entry\n", 0, 0, 0 );

	pb = slapi_pblock_new();
	slapi_delete_internal_set_pb(pb, slapi_sdn_get_dn(sdn), NULL, NULL, repl_get_plugin_identity(PLUGIN_MULTIMASTER_REPLICATION), 0);
	slapi_delete_internal_pb(pb);
	slapi_pblock_get(pb, SLAPI_PLUGIN_INTOP_RESULT, &return_value);
	slapi_pblock_destroy(pb);

	if (return_value) {
		slapi_log_error(SLAPI_LOG_REPL, windows_repl_plugin_name,
			"delete operation on local entry %s returned: %d\n", slapi_sdn_get_dn(sdn), return_value);
	}
	LDAPDebug( LDAP_DEBUG_TRACE, "<= windows_delete_local_entry: %d\n", return_value, 0, 0 );

	return return_value;
}

/*
  Before we send the modify to AD, we need to check to see if the mod still
  applies - the entry in AD may have been modified, and those changes not sync'd
  back to the DS, since the way winsync currently works is that it polls periodically
  using DirSync for changes in AD - note that this does not guarantee that the mod
  will apply cleanly, since there is still a small window of time between the time
  we read the entry from AD and the time the mod op is sent, but doing this check
  here should substantially reduce the chances of these types of out-of-sync problems

  If we do find a mod that does not apply cleanly, we just discard it and log an
  error message to that effect.
*/
static int
mod_already_made(Private_Repl_Protocol *prp, Slapi_Mod *smod, Slapi_Entry *ad_entry)
{
	int retval = 0;
	int op = 0;
	const char *type = NULL;

	if (!slapi_mod_isvalid(smod)) { /* bogus */
		slapi_log_error(SLAPI_LOG_REPL, repl_plugin_name,
						"%s: mod_already_made: "
						"modify operation is null - skipping.\n",
						agmt_get_long_name(prp->agmt));
		return 1;
	}

	if (!ad_entry) { /* mods cannot already have been made */
		slapi_log_error(SLAPI_LOG_REPL, repl_plugin_name,
						"%s: mod_already_made: "
						"AD entry not found\n",
						agmt_get_long_name(prp->agmt));
		return retval; /* just allow - will probably fail later if entry really doesn't exist */
	}

	op = slapi_mod_get_operation(smod);
	type = slapi_mod_get_type(smod);
	if (SLAPI_IS_MOD_ADD(op)) { /* make sure value is not there */
		struct berval *bv = NULL;
		for (bv = slapi_mod_get_first_value(smod);
			 bv; bv = slapi_mod_get_next_value(smod)) {
			Slapi_Value *sv = slapi_value_new();
			slapi_value_init_berval(sv, bv); /* copies bv_val */
			if (slapi_entry_attr_has_syntax_value(ad_entry, type, sv)) {
				slapi_log_error(SLAPI_LOG_REPL, repl_plugin_name,
								"%s: mod_already_made: "
								"remote entry attr [%s] already has value [%s] - will not send.\n",
								agmt_get_long_name(prp->agmt), type,
								slapi_value_get_string(sv));
				slapi_mod_remove_value(smod); /* removes the value at the current iterator pos */
			}
			slapi_value_free(&sv);
		}
		/* if all values were removed, no need to send the mod */
		if (slapi_mod_get_num_values(smod) == 0) {
			slapi_log_error(SLAPI_LOG_REPL, repl_plugin_name,
							"%s: mod_already_made: "
							"remote entry attr [%s] had all mod values removed - will not send.\n",
							agmt_get_long_name(prp->agmt), type);
			retval = 1;
		}
	} else if (SLAPI_IS_MOD_DELETE(op)) { /* make sure value or attr is there */
		Slapi_Attr *attr = NULL;

		/* if attribute does not exist, no need to send the delete */
		if (slapi_entry_attr_find(ad_entry, type, &attr) || !attr) {
			slapi_log_error(SLAPI_LOG_REPL, repl_plugin_name,
							"%s: mod_already_made: "
							"remote entry attr [%s] already deleted - will not send.\n",
							agmt_get_long_name(prp->agmt), type);
			retval = 1;
		} else if (slapi_mod_get_num_values(smod) > 0) {
			/* if attr exists, remove mods that have already been applied */
			struct berval *bv = NULL;
			for (bv = slapi_mod_get_first_value(smod);
				 bv; bv = slapi_mod_get_next_value(smod)) {
				Slapi_Value *sv = slapi_value_new();
				slapi_value_init_berval(sv, bv); /* copies bv_val */
				if (!slapi_entry_attr_has_syntax_value(ad_entry, type, sv)) {
					slapi_log_error(SLAPI_LOG_REPL, repl_plugin_name,
									"%s: mod_already_made: "
									"remote entry attr [%s] already deleted value [%s] - will not send.\n",
									agmt_get_long_name(prp->agmt), type,
									slapi_value_get_string(sv));
					slapi_mod_remove_value(smod); /* removes the value at the current iterator pos */
				}
				slapi_value_free(&sv);
			}
			/* if all values were removed, no need to send the mod */
			if (slapi_mod_get_num_values(smod) == 0) {
				slapi_log_error(SLAPI_LOG_REPL, repl_plugin_name,
								"%s: mod_already_made: "
								"remote entry attr [%s] had all mod values removed - will not send.\n",
								agmt_get_long_name(prp->agmt), type);
				retval = 1;
			}
		} /* else if no values specified, this means delete the attribute */
	} else { /* allow this mod */
		slapi_log_error(SLAPI_LOG_REPL, repl_plugin_name,
						"%s: mod_already_made: "
						"skipping mod op [%d]\n",
						agmt_get_long_name(prp->agmt), op);
	}

	/* If the mod shouldn't be skipped, we should
	 * apply it to the entry that was passed in.  This
	 * allows a single modify operation with multiple
	 * mods to take prior mods into account when
	 * determining what can be skipped. */
	if (retval == 0) {
<<<<<<< HEAD
		slapi_entry_apply_mod(ad_entry, slapi_mod_get_ldapmod_byref(smod));
=======
		slapi_entry_apply_mod(ad_entry, (LDAPMod *)slapi_mod_get_ldapmod_byref(smod));
>>>>>>> ce1d30ad
	}

	return retval;
}

/*
 * Comparing the local_dn and the remote_dn, return the newsuperior.
 * If to_windows is non-zero, the newsuperior is for the entry on AD.
 * If to_windows is 0, the newsuperior is on DS.
 *
 * Caller must be responsible to free newsuperior.
 *
 * Return value: 0 if successful
 *               non zero (and *newsuperior is NULL) if failed
 */
static int
windows_get_superior_change(Private_Repl_Protocol *prp,
							Slapi_DN *local_dn, Slapi_DN *remote_dn,
							char **newsuperior, int to_windows)
{
	const Repl_Agmt *winrepl_agmt;
	const char *remote_ndn = NULL;     /* Normalized dn of the remote entry */
	const char *local_ndn = NULL;      /* Normalized dn of the local entry */
	char *remote_pndn = NULL;    /* Normalized parent dn of the remote entry */
	char *local_pndn = NULL;     /* Normalized parent dn of the local entry */
	const char *remote_subtree = NULL; /* Normalized subtree of the remote entry */
	const char *local_subtree = NULL;  /* Normalized subtree of the local entry */
	char *ptr = NULL;
	int rc = -1;

	if (NULL == newsuperior) {
		slapi_log_error(SLAPI_LOG_FATAL, windows_repl_plugin_name,
					"windows_get_superior_change: newsuperior is NULL\n");
		goto bail;
	}
	/* Check if modrdn with superior has happened on AD */
	winrepl_agmt = prp->agmt;
	remote_subtree =
		slapi_sdn_get_ndn(windows_private_get_windows_subtree(winrepl_agmt));
	local_subtree =
		slapi_sdn_get_ndn(windows_private_get_directory_subtree(winrepl_agmt));
	if (NULL == remote_subtree || NULL == local_subtree ||
		'\0' == *remote_subtree || '\0' == *local_subtree) {
		slapi_log_error(SLAPI_LOG_FATAL, windows_repl_plugin_name,
					"windows_get_superior_change: local subtree \"%s\" or "
					"remote subtree \"%s\" is empty\n",
					local_subtree?local_subtree:"empty",
					remote_subtree?remote_subtree:"empty");
		goto bail;
	}
	remote_ndn = slapi_sdn_get_ndn(remote_dn);
	local_ndn = slapi_sdn_get_ndn(local_dn);
	if (NULL == remote_ndn || NULL == local_ndn ||
		'\0' == *remote_ndn || '\0' == *local_ndn) {
		slapi_log_error(SLAPI_LOG_FATAL, windows_repl_plugin_name,
					"windows_get_superior_change: local dn \"%s\" or "
					"remote dn \"%s\" is empty\n",
					local_ndn?local_ndn:"empty", remote_ndn?remote_ndn:"empty");
		goto bail;
	}
	remote_pndn = slapi_dn_parent((const char *)remote_ndn); /* strdup'ed */
	local_pndn = slapi_dn_parent((const char *)local_ndn);   /* strdup'ed */
	if (NULL == remote_pndn || NULL == local_pndn ||
		'\0' == *remote_pndn || '\0' == *local_pndn) {
		slapi_log_error(SLAPI_LOG_FATAL, windows_repl_plugin_name,
					"windows_get_superior_change: local parent dn \"%s\" or "
					"remote parent dn \"%s\" is empty\n",
					local_pndn?local_pndn:"empty",
					remote_pndn?remote_pndn:"empty");
		goto bail;
	}
	ptr = strstr(remote_pndn, remote_subtree);
	if (ptr) {
		*ptr = '\0'; /* if ptr != remote_pndn, remote_pndn ends with ',' */
		ptr = strstr(local_pndn, local_subtree);
		if (ptr) {
			*ptr = '\0'; /* if ptr != local_pndn, local_pndn ends with ',' */
			if (0 != strcmp(remote_pndn, local_pndn)) {
				/* the remote parent is different from the local parent */
				if (to_windows) {
					*newsuperior = 
								PR_smprintf("%s%s", local_pndn, remote_subtree);
				} else {
					*newsuperior =
								PR_smprintf("%s%s", remote_pndn, local_subtree);
				}
				rc = 0;
			}
		} else {
			slapi_log_error(SLAPI_LOG_REPL, windows_repl_plugin_name,
				"windows_get_superior_change: local parent \"%s\" is not in "
				"DirectoryReplicaSubtree \"%s\"\n", local_pndn, local_subtree);
		}
	} else {
		slapi_log_error(SLAPI_LOG_REPL, windows_repl_plugin_name,
			"windows_get_superior_change: remote parent \"%s\" is not in "
			"WindowsReplicaSubtree \"%s\"\n", remote_pndn, remote_subtree);
	}
bail:
	slapi_ch_free_string(&remote_pndn);
	slapi_ch_free_string(&local_pndn);

	return rc;
}

static int
windows_check_mods_for_rdn_change(Private_Repl_Protocol *prp, LDAPMod **original_mods, 
		Slapi_Entry *local_entry, Slapi_DN *remote_dn, char **newrdn)
{
	int ret = 0;
	int need_rename = 0;
	int got_entry = 0;
	Slapi_Entry *remote_entry = NULL;
	Slapi_Attr *remote_rdn_attr = NULL;
	Slapi_Value *remote_rdn_val = NULL;
	Slapi_Mods smods = {0};
	Slapi_Mod *smod = slapi_mod_new();
	Slapi_Mod *last_smod = smod;

	LDAPDebug( LDAP_DEBUG_TRACE, "=> windows_check_mods_for_rdn_change\n", 0, 0, 0 );

	/* Iterate through the original mods, looking for a modification to the RDN attribute */
	slapi_mods_init_byref(&smods, original_mods);
	smod = slapi_mods_get_first_smod(&smods, last_smod);
	while(smod) {
		/* Check if this is modifying the naming attribute (cn) */
		if (slapi_attr_types_equivalent(slapi_mod_get_type(smod), "cn")) {
			/* Fetch the remote entry so we can compare the new values
			 * against the existing remote value.  We only need to do
			 * this once for all mods. */
			if (!got_entry) {
				int free_entry = 0;

				/* See if we have already fetched the remote entry.
				 * If not, we just fetch it ourselves. */
				if ((remote_entry = windows_private_get_raw_entry(prp->agmt)) == NULL) {
					windows_get_remote_entry(prp, remote_dn, &remote_entry);
					free_entry = 1;
				}

				if (remote_entry) {
					/* Fetch and duplicate the cn attribute so we can perform comparisions */
					slapi_entry_attr_find(remote_entry, "cn", &remote_rdn_attr);
					if (remote_rdn_attr) {
						remote_rdn_attr = slapi_attr_dup(remote_rdn_attr);
						slapi_attr_first_value(remote_rdn_attr, &remote_rdn_val);
					}

					/* We only want to free the entry if we fetched it ourselves
					 * by calling windows_get_remote_entry(). */
					if (free_entry) {
						slapi_entry_free(remote_entry);
					}
				}
				got_entry = 1;

				/* If we didn't get the remote value for some odd reason, just bail out. */
				if (!remote_rdn_val) {
					slapi_mod_done(smod);
					goto done;
				}
			}

			if (SLAPI_IS_MOD_REPLACE(slapi_mod_get_operation(smod))) {
				/* For a replace, we just need to check if the old value that AD
				 * has is still present after the operation.  If not, we rename
				 * the entry in AD using the first new value as the RDN. */
				Slapi_Value *new_val = NULL;
				struct berval *bval = NULL;

				/* Assume that we're going to need to do a rename. */
				ret = 1;

				/* Get the first new value, which is to be used as the RDN if we decide
				 * that a rename is necessary. */
				bval = slapi_mod_get_first_value(smod);
				if (bval && bval->bv_val) {
					/* Fill in new RDN to return to caller. */
					slapi_ch_free_string(newrdn);
					*newrdn = slapi_ch_smprintf("cn=%s", bval->bv_val);

					/* Loop through all new values to check if they match
					 * the value present in AD. */
					do {
						new_val = slapi_value_new_berval(bval);
						if (slapi_value_compare(remote_rdn_attr, remote_rdn_val, new_val) == 0) {
							/* We have a match.  This means we don't want to rename the entry in AD. */
							slapi_ch_free_string(newrdn);
							slapi_value_free(&new_val);
							ret = 0;
							break;
						}
						slapi_value_free(&new_val);
						bval = slapi_mod_get_next_value(smod);
					} while (bval && bval->bv_val);
				}
			} else if (SLAPI_IS_MOD_DELETE(slapi_mod_get_operation(smod))) {
				/* We need to check if the cn in AD is the value being deleted.  If
				 * so, set a flag saying that we will need to do a rename.  We will either
				 * get a new value added from another mod in this op, or we will need to
				 * use an old value that is left over after the delete operation. */
				if (slapi_mod_get_num_values(smod) == 0) {
					/* All values are being deleted, so a rename will be needed.  One
					 * of the other mods will be adding the new values(s). */
					need_rename = 1;
				} else {
					Slapi_Value *del_val = NULL;
					struct berval *bval = NULL;

					bval = slapi_mod_get_first_value(smod);
					while (bval && bval->bv_val) {
						/* Is this value the same one that is used as the RDN in AD? */
						del_val = slapi_value_new_berval(bval);
						if (slapi_value_compare(remote_rdn_attr, remote_rdn_val, del_val) == 0) {
							/* We have a match.  This means we need to rename the entry in AD. */
							need_rename = 1;
							slapi_value_free(&del_val);
							break;
						}
						slapi_value_free(&del_val);
						bval = slapi_mod_get_next_value(smod);
					}
				}
			} else if (SLAPI_IS_MOD_ADD(slapi_mod_get_operation(smod))) {
				/* We only need to care about an add if the old value was deleted. */
				if (need_rename) {
					/* Just grab the first new value and use it to create the new RDN. */
					struct berval *bval = slapi_mod_get_first_value(smod);

					if (bval && bval->bv_val) {
						/* Fill in new RDN to return to caller. */
						slapi_ch_free_string(newrdn);
						*newrdn = slapi_ch_smprintf("cn=%s", bval->bv_val);
						need_rename = 0;
						ret = 1;
					}
				}
			}
		}

		/* Get the next mod from this op. */
		slapi_mod_done(smod);

		/* Need to prevent overwriting old smod with NULL return value and causing a leak. */
		smod = slapi_mods_get_next_smod(&smods, last_smod);
	}

done:
	/* We're done with the mods and the copied cn attr from the remote entry. */
	slapi_attr_free(&remote_rdn_attr);
	if (last_smod) {
		slapi_mod_free(&last_smod);
	}
	slapi_mods_done (&smods);

	if (need_rename) {
		/* We need to perform a rename, but we didn't get the value for the
		 * new RDN from this operation.  We fetch the first value from the local
		 * entry to create the new RDN. */
		if (local_entry) {
			char *newval = slapi_entry_attr_get_charptr(local_entry, "cn");
			if (newval) {
				/* Fill in new RDN to return to caller. */
				slapi_ch_free_string(newrdn);
				*newrdn = slapi_ch_smprintf("cn=%s", newval);
				slapi_ch_free_string(&newval);
				ret = 1;
			}
		}
	}

	LDAPDebug( LDAP_DEBUG_TRACE, "<= windows_check_mods_for_rdn_change: %d\n", ret, 0, 0 );

	return ret;
}


static void 
windows_map_mods_for_replay(Private_Repl_Protocol *prp,LDAPMod **original_mods, LDAPMod ***returned_mods, int is_user, char** password) 
{
	Slapi_Mods smods = {0};
	Slapi_Mods mapped_smods = {0};
	LDAPMod *mod = NULL;
	int is_nt4 = windows_private_get_isnt4(prp->agmt);
	Slapi_Mod *mysmod = NULL;
	const Slapi_Entry *ad_entry = NULL;
	Slapi_Entry *ad_entry_copy = NULL;

	LDAPDebug( LDAP_DEBUG_TRACE, "=> windows_map_mods_for_replay\n", 0, 0, 0 );

	/* Iterate through the original mods, looking each attribute type up in the maps for either user or group */

	/* Make a copy of the AD entry. */
	ad_entry = windows_private_get_raw_entry(prp->agmt);
	if (ad_entry) {
		ad_entry_copy = slapi_entry_dup(ad_entry);
	}
	
	slapi_mods_init_byref(&smods, original_mods);
	slapi_mods_init(&mapped_smods,10);
	mod = slapi_mods_get_first_mod(&smods);
	while(mod)
	{
		char *attr_type = mod->mod_type;
		int mapdn = 0;

		/* Check to see if this attribute is passed through */
		if (is_straight_mapped_attr(attr_type,is_user,is_nt4)) {
			/* If this attribute is single-valued in AD,
			 * we only want to send the first value. */
			if (is_single_valued_attr(attr_type)) {
				Slapi_Mod smod;

				slapi_mod_init_byref(&smod,mod);

				/* Check if there is more than one value */
				if (slapi_mod_get_num_values(&smod) > 1) {
					slapi_mod_get_first_value(&smod);
					/* Remove all values except for the first */
					while (slapi_mod_get_next_value(&smod)) {
						/* This modifies the bvalues in the mod itself */
						slapi_mod_remove_value(&smod);
					}
				}

				slapi_mod_done(&smod);
			}

			/* The initials attribute is a special case.  AD has a constraint
			 * that limits the value length.  If we're sending a change to
			 * the initials attribute to AD, we trim if neccessary.
			 */
			if (0 == slapi_attr_type_cmp(attr_type, "initials", SLAPI_TYPE_CMP_SUBTYPE)) {
				int i;
				for (i = 0; mod->mod_bvalues[i] != NULL; i++) {
					/* If > AD_INITIALS_LENGTH, trim the value */
					if (mod->mod_bvalues[i]->bv_len > AD_INITIALS_LENGTH) {
						mod->mod_bvalues[i]->bv_val[AD_INITIALS_LENGTH] = '\0';
						mod->mod_bvalues[i]->bv_len = AD_INITIALS_LENGTH;
						slapi_log_error(SLAPI_LOG_REPL, repl_plugin_name,
							"%s: windows_map_mods_for_replay: "
							"Trimming initials attribute to %d characters.\n",
							agmt_get_long_name(prp->agmt), AD_INITIALS_LENGTH);
					}
				}
			}

			/* create the new smod to add to the mapped_smods */
			mysmod = slapi_mod_new();
			slapi_mod_init_byval(mysmod, mod); /* copy contents */
		} else 
		{
			char *mapped_type = NULL;
			/* Check if this mod has its attribute type mapped */
			windows_map_attr_name(attr_type,1,is_user,0,&mapped_type, &mapdn);
			if (mapped_type)
			{
				/* If so copy over the mod with new type name */
				if (mapdn)
				{
					Slapi_ValueSet *mapped_values = NULL;
					Slapi_ValueSet *vs = NULL;
					Slapi_Mod smod;
                        
					vs = slapi_valueset_new();
					slapi_mod_init_byref(&smod,mod);
					slapi_valueset_set_from_smod(vs, &smod);
					map_dn_values(prp,vs,&mapped_values, 1 /* to windows */,0);
					if (mapped_values) 
					{
						mysmod = slapi_mod_new();
						slapi_mod_init_valueset_byval(mysmod, mod->mod_op, mapped_type, mapped_values);
						slapi_valueset_free(mapped_values);
						mapped_values = NULL;
					} else 
					{
						/* this might be a del: mod, in which case there are no values */
						if (mod->mod_op & LDAP_MOD_DELETE)
						{
							mysmod = slapi_mod_new();
							slapi_mod_init(mysmod, 0);
							slapi_mod_set_operation(mysmod, LDAP_MOD_DELETE|LDAP_MOD_BVALUES);
							slapi_mod_set_type(mysmod, mapped_type);
						}
					}
					slapi_mod_done(&smod);
					slapi_valueset_free(vs);
				} else 
				{
					/* If this attribute is single-valued in AD,
					 * we only want to send the first value. */
					if (is_single_valued_attr(mapped_type)) {
						Slapi_Mod smod;

						slapi_mod_init_byref(&smod,mod);

						/* Check if there is more than one value */
						if (slapi_mod_get_num_values(&smod) > 1) {
							slapi_mod_get_first_value(&smod);
							/* Remove all values except for the first */
							while (slapi_mod_get_next_value(&smod)) {
								/* This modifies the bvalues in the mod itself */
								slapi_mod_remove_value(&smod);
							}
						}

						slapi_mod_done(&smod);
					}

					/* create the new smod to add to the mapped_smods */
					mysmod = slapi_mod_new();
					slapi_mod_init_byval(mysmod, mod); /* copy contents */
					slapi_mod_set_type(mysmod, mapped_type);
				}
				slapi_ch_free_string(&mapped_type);
			} else 
			{
				/* password mods are treated specially */
				if ((0 == slapi_attr_type_cmp(attr_type, PSEUDO_ATTR_UNHASHEDUSERPASSWORD, SLAPI_TYPE_CMP_SUBTYPE)) &&
					mod && mod->mod_bvalues && mod->mod_bvalues[0] && mod->mod_bvalues[0]->bv_val)
				{
					char *password_value = NULL;
					password_value = mod->mod_bvalues[0]->bv_val;
					/* We need to check if the first character of password_value is an 
					 * opening brace since strstr will simply return it's first argument
					 * if it is an empty string. */
					if (password_value && (*password_value == '{')) {
						if (strchr( password_value, '}' )) {
							/* A storage scheme is present.  Check if it's the
							 * clear storage scheme. */
							if ((strlen(password_value) >= PASSWD_CLEAR_PREFIX_LEN + 1) &&
							     (strncasecmp(password_value, PASSWD_CLEAR_PREFIX, PASSWD_CLEAR_PREFIX_LEN) == 0)) {
								/* This password is in clear text.  Strip off the clear prefix
								 * and sync it. */
								*password = slapi_ch_strdup(password_value + PASSWD_CLEAR_PREFIX_LEN);
							} else {
								/* This password is stored in a non-cleartext format.
								 * We can only sync cleartext passwords. */
								slapi_log_error(SLAPI_LOG_REPL, repl_plugin_name,
									"%s: windows_create_remote_entry: "
									"Password is already hashed.  Not syncing.\n",
									agmt_get_long_name(prp->agmt));
							}
						} else {
							/* This password doesn't have a storage prefix but
							 * just happens to start with the '{' character.  We'll
							 * assume that it's just a cleartext password without
							 * the proper storage prefix. */
							*password = slapi_ch_strdup(password_value);
						}
					} else {
						/* This password has no storage prefix, or the password is empty */
						*password = slapi_ch_strdup(password_value);
					}
				}
			}
		}
		/* Otherwise we do not copy this mod at all */
		if (mysmod && !mod_already_made(prp, mysmod, ad_entry_copy)) { /* make sure this mod is still valid to send */
			slapi_mods_add_ldapmod(&mapped_smods, slapi_mod_get_ldapmod_passout(mysmod));
		}
		if (mysmod) {
			slapi_mod_free(&mysmod);
		}
			
		mod = slapi_mods_get_next_mod(&smods);
	}

	slapi_entry_free(ad_entry_copy);
	slapi_mods_done (&smods);
	/* Extract the mods for the caller */
	*returned_mods = slapi_mods_get_ldapmods_passout(&mapped_smods);
	LDAPDebug( LDAP_DEBUG_TRACE, "<= windows_map_mods_for_replay\n", 0, 0, 0 );
}


/* Returns non-zero if the attribute value sets are identical. If you want to
 * compare the entire attribute value, set n to 0.  You can compare only the
 * first n characters of the values by passing in the legth as n. */
static int
attr_compare_equal(Slapi_Attr *a, Slapi_Attr *b, int n)
{
	/* For now only handle single values */
	Slapi_Value *va = NULL;
	Slapi_Value *vb = NULL;
	int num_a = 0;
	int num_b = 0;
	int match = 1;

	slapi_attr_get_numvalues(a,&num_a);
	slapi_attr_get_numvalues(b,&num_b);

	if (num_a == num_b) {
		slapi_attr_first_value(a, &va);
		slapi_attr_first_value(b, &vb);

		/* If either val is less than n, then check if the length, then values are
		 * equal.  If both are n or greater, then only compare the first n chars. 
		 * If n is 0, then just compare the entire attribute. */
		if ((va->bv.bv_len < n) || (vb->bv.bv_len < n) || (n == 0)) {
			if (va->bv.bv_len == vb->bv.bv_len) {
				if (slapi_attr_value_find(b, slapi_value_get_berval(va)) != 0) {
					match = 0;
				}
			} else {
				match = 0;
			}
		} else if (0 != memcmp(va->bv.bv_val, vb->bv.bv_val, n)) {
			match = 0;
		}
	} else {
		match = 0;
	}
	return match;
}

/* Returns non-zero if all of the values of attribute a are contained in attribute b.
 * You can compare only the first n characters of the values by passing in the length
 * as n.  If you want to compare the entire attribute value, set n to 0. */
static int
attr_compare_present(Slapi_Attr *a, Slapi_Attr *b, int n)
{
	int match = 1;
	int i = 0;
	int j = 0;
	Slapi_Value *va = NULL;
	Slapi_Value *vb = NULL;

	/* Iterate through values in attr a and search for each in attr b */
	for (i = slapi_attr_first_value(a, &va); va && (i != -1);
	     i = slapi_attr_next_value(a, i, &va)) {
		if (n == 0) {
			/* Compare the entire attribute value */
			if (slapi_attr_value_find(b, slapi_value_get_berval(va)) != 0) {
				match = 0;
				goto bail;
			}
		} else {
			/* Only compare up the values up to the specified length. */
			int found = 0;

			for (j = slapi_attr_first_value(b, &vb); vb && (j != -1);
				j = slapi_attr_next_value(b, j, &vb)) {
				/* If either val is less than n, then check if the length, then values are
				 * equal.  If both are n or greater, then only compare the first n chars. */
				if ((va->bv.bv_len < n) || (vb->bv.bv_len < n)) {
					if (va->bv.bv_len == vb->bv.bv_len) {
						if (0 == memcmp(va->bv.bv_val, vb->bv.bv_val, va->bv.bv_len)) {
							found = 1;
						}
					}
				} else if (0 == memcmp(va->bv.bv_val, vb->bv.bv_val, n)) {
					found = 1;
				}
			}

			/* If we didn't find this value from attr a in attr b, we're done. */
			if (!found) {
				match = 0;
				goto bail;
			}
		}
	}

bail:
	return match;
}


/* Helper functions for dirsync result processing */

/* Is this entry a tombstone ? */
static int 
is_tombstone(Private_Repl_Protocol *prp, Slapi_Entry *e)
{
	int retval = 0;

	if ( (slapi_filter_test_simple( e, (Slapi_Filter*)windows_private_get_deleted_filter(prp->agmt) ) == 0) )
	{
		retval = 1;
	}

	return retval;
}

#define ENTRY_NOTFOUND -1
#define ENTRY_NOT_UNIQUE -2

/* Search for an entry in AD */
static int
find_entry_by_attr_value_remote(const char *attribute, const char *value, Slapi_Entry **e,  Private_Repl_Protocol *prp)
{
	int retval = 0;
	ConnResult cres = 0;
	char *filter = NULL;
	const char *searchbase = NULL;
	Slapi_Entry *found_entry = NULL;

	filter = PR_smprintf("(%s=%s)",attribute,value);
	searchbase = slapi_sdn_get_dn(windows_private_get_windows_subtree(prp->agmt));
	cres = windows_search_entry(prp->conn, (char*)searchbase, filter, &found_entry);
	if (cres)
	{
		retval = -1;
	} else
		{
		if (found_entry)
		{
			*e = found_entry;
		}
	}
	if (filter)
	{
		PR_smprintf_free(filter);
		filter = NULL;
	}
	return retval;
}

/* Search for an entry in AD by DN */
static int
windows_get_remote_entry (Private_Repl_Protocol *prp, const Slapi_DN* remote_dn,Slapi_Entry **remote_entry)
{
	int retval = 0;
	ConnResult cres = 0;
	char *filter = "(objectclass=*)";
	const char *searchbase = NULL;
	Slapi_Entry *found_entry = NULL;

	searchbase = slapi_sdn_get_dn(remote_dn);
	cres = windows_search_entry_ext(prp->conn, (char*)searchbase, filter, &found_entry, NULL, LDAP_SCOPE_BASE);
	if (cres)
	{
		retval = -1;
	} else
	{
		if (found_entry)
		{
			*remote_entry = found_entry;
		}
	}
	return retval;
}

/* Search for a tombstone entry in AD by DN */
static int
windows_get_remote_tombstone (Private_Repl_Protocol *prp, const Slapi_DN* remote_dn,Slapi_Entry **remote_entry)
{
	int retval = 0;
	ConnResult cres = 0;
	char *filter = "(objectclass=*)";
	const char *searchbase = NULL;
	Slapi_Entry *found_entry = NULL;
	LDAPControl *server_controls[2];

	/* We need to send the "Return Deleted Objects" control to search
	 * for tombstones. */
	slapi_build_control(REPL_RETURN_DELETED_OBJS_CONTROL_OID, NULL, PR_TRUE,
			&server_controls[0]);
	server_controls[1] = NULL;

	searchbase = slapi_sdn_get_dn(remote_dn);
	cres = windows_search_entry_ext(prp->conn, (char*)searchbase, filter,
									&found_entry, server_controls, LDAP_SCOPE_SUBTREE);
	if (cres) {
		retval = -1;
	} else {
		if (found_entry) {
			*remote_entry = found_entry;
		}
	}

	ldap_control_free(server_controls[0]);
	return retval;
}

/* Reanimate a tombstone in AD.  Returns 0 on success, otherwise you get the
 * LDAP return code from the modify operation.  */
static int
windows_reanimate_tombstone(Private_Repl_Protocol *prp, const Slapi_DN* tombstone_dn, const char* new_dn)
{
	int retval = 0;
	LDAPControl *server_controls[2];
	Slapi_Mods smods = {0};

	/* We need to send the "Return Deleted Objects" control to modify
	 * tombstone entries. */
	slapi_build_control(REPL_RETURN_DELETED_OBJS_CONTROL_OID, NULL, PR_TRUE,
			&server_controls[0]);
	server_controls[1] = NULL;

	/* To reanimate a tombstone in AD, you need to send a modify
	 * operation that does two things.  It must remove the isDeleted
	 * attribute from the entry and it must modify the DN.  This DN
	 * does not have to be the same place in the tree that the entry
	 * previously existed. */ 
	slapi_mods_init (&smods, 0);
	slapi_mods_add_mod_values(&smods, LDAP_MOD_DELETE, "isDeleted", NULL);
	slapi_mods_add_string(&smods, LDAP_MOD_REPLACE, "distinguishedName", new_dn);

	retval = windows_conn_send_modify(prp->conn, slapi_sdn_get_dn(tombstone_dn),
				 slapi_mods_get_ldapmods_byref(&smods), server_controls, NULL );

	slapi_mods_done(&smods);
	ldap_control_free(server_controls[0]);
	return retval;
}

static int
find_entry_by_attr_value(const char *attribute, const char *value, Slapi_Entry **e,  const Repl_Agmt *ra)
{
    Slapi_PBlock *pb = slapi_pblock_new();
    Slapi_Entry **entries = NULL, **ep = NULL;
	Slapi_Entry *entry_found = NULL;
    char *query = NULL;
	int found_or_not = ENTRY_NOTFOUND;
	int rval = 0;
	const char *subtree_dn = NULL;
	int not_unique = 0;
	char *subtree_dn_copy = NULL;
	int scope = LDAP_SCOPE_SUBTREE;
	char **attrs = NULL;
	LDAPControl **server_controls = NULL;

    if (pb == NULL)
        goto done;

    query = slapi_ch_smprintf("(%s=%s)", attribute, value);

    if (query == NULL)
		goto done;

	subtree_dn = slapi_sdn_get_dn(windows_private_get_directory_subtree(ra));
	subtree_dn_copy = slapi_ch_strdup(subtree_dn);

    winsync_plugin_call_pre_ds_search_entry_cb(ra, NULL, &subtree_dn_copy, &scope, &query,
                                               &attrs, &server_controls);

    slapi_search_internal_set_pb(pb, subtree_dn_copy,
        scope, query, attrs, 0, server_controls, NULL,
        (void *)plugin_get_default_component_id(), 0);
    slapi_search_internal_pb(pb);
    slapi_ch_free_string(&subtree_dn_copy);
    slapi_ch_free_string(&query);
    slapi_ch_array_free(attrs);
    attrs = NULL;
    ldap_controls_free(server_controls);
    server_controls = NULL;

    slapi_pblock_get(pb, SLAPI_PLUGIN_INTOP_RESULT, &rval);
    if (rval != LDAP_SUCCESS)
	{
		goto done;
	}

    slapi_pblock_get(pb, SLAPI_PLUGIN_INTOP_SEARCH_ENTRIES, &entries);
    if ((entries == NULL) || (entries[0] == NULL))
	{
		goto done;
	}
	entry_found = entries[0];
	for (ep = entries; *ep; ep++) {
		if (not_unique)
		{
			found_or_not = ENTRY_NOT_UNIQUE;
		}
		not_unique = 1;
	}
done:
	if (entry_found && (found_or_not != ENTRY_NOT_UNIQUE))
	{
		found_or_not = 0;
		*e = slapi_entry_dup(entry_found);
	}
	if (pb)
	{
		slapi_free_search_results_internal(pb);
		slapi_pblock_destroy(pb);
	}
	return found_or_not;
}

static int
find_entry_by_username(const char *username, Slapi_Entry **e, const Repl_Agmt *ra)
{
		return find_entry_by_attr_value("ntUserDomainId",username,e,ra);
}

/* Find an entry in the local server given its GUID, or return ENTRY_NOTFOUND */
static int
find_entry_by_guid(const char *guid, Slapi_Entry **e, const Repl_Agmt *ra)
{
		return find_entry_by_attr_value("ntUniqueId",guid,e,ra);
}

/* Remove dashes from a GUID string. */
static void
dedash_guid(char *str)
{
	char *p = str;
	char c = '\0';

	while ((c = *p))
	{
		if ('-' == c)
		{
			/* Move on down please */
			char *q = p;
			char *r = q + 1;
			while (*r) 
			{
				*q++ = *r++;
			}
			*q = '\0';
		} 
		p++;
	}
}

/* Add dashes into a GUID string.  If the guid is not formatted properly,
 * we will free it and set the pointer to NULL. */
static void
dash_guid(char **str)
{
	if (strlen(*str) == NTUNIQUEID_LENGTH) {
		char *p = NULL;
		/* Add extra room for the dashes */
		*str = slapi_ch_realloc(*str, AD_GUID_LENGTH + 1);

		/* GUID needs to be in 8-4-4-4-12 format */
		p = *str + 23;
		memmove(p + 1, *str + 20, 12);
		*p = '-';
		p = *str + 18;
		memmove(p + 1, *str + 16, 4);
		*p = '-';
		p = *str + 13;
		memmove(p + 1, *str + 12, 4);
		*p = '-';
		p = *str + 8;
		memmove(p + 1, *str + 8, 4);
		*p = '-';
		p = *str + 36;
		*p = '\0';
	} else {
		/* This GUID does not appear to be valid */
		slapi_ch_free_string(str);
	}
}

/* For reasons not clear, the GUID returned in the tombstone DN is all 
 * messed up, like the guy in the movie 'the fly' after he want in the tranporter device */
static void
decrypt_guid(char *guid)
{
	static int decrypt_offsets[] = {6,7,4,5,2,3,0,1,10,11,8,9,14,15,12,13,16,17,18,19,
		20,21,22,23,24,25,26,27,28,29,30,31};

	char *p = guid;
	int i = 0;
	char *cpy = slapi_ch_strdup(guid);

	while (*p && i < (sizeof(decrypt_offsets)/sizeof(int)))
	{
		*p = cpy[decrypt_offsets[i]];
		p++;
		i++;
	}
	slapi_ch_free_string(&cpy);
}

static char*
extract_guid_from_tombstone_dn(const char *dn)
{
	char *guid = NULL;
	char *colon_offset = NULL;
	char *comma_offset = NULL;

	/* example DN of tombstone: 
		"CN=WDel Userdb1\\\nDEL:551706bc-ecf2-4b38-9284-9a8554171d69,CN=Deleted Objects,DC=magpie,DC=com" */

	/* First find the 'DEL:' */
	if ((colon_offset = strchr(dn,':'))) {
		/* Then scan forward to the next ',' */
		comma_offset = strchr(colon_offset,',');
	}

	/* The characters inbetween are the GUID, copy them
	 * to a new string and return to the caller */
	if (comma_offset && colon_offset && comma_offset > colon_offset) {
		guid = slapi_ch_malloc(comma_offset - colon_offset);
		strncpy(guid,colon_offset+1,(comma_offset-colon_offset)-1);
		guid[comma_offset-colon_offset-1] = '\0';
		/* Finally remove the dashes since we don't store them on our side */
		dedash_guid(guid);
		decrypt_guid(guid);
	}
	return guid;
}

static char *
convert_to_hex(Slapi_Value *val)
{
	int offset = 0;
	const struct berval *bvp = NULL;
	int length = 0;
	char *result = NULL;

	bvp = slapi_value_get_berval(val);
	if (bvp)
	{
		char *new_buffer = NULL;
		length = bvp->bv_len;

		for (offset = 0; offset < length; offset++) 
		{
			unsigned char byte = ((unsigned char*)(bvp->bv_val))[offset];
			new_buffer = PR_sprintf_append(new_buffer, "%02x", byte );
		}
		if (new_buffer)
		{
			result = new_buffer;
		}
	}
	return result;
}

/* Given a local entry, map it to it's AD tombstone DN. An AD
 * tombstone DN is formatted like:
 *
 *     cn=<cn>\0ADEL:<guid>,cn=Deleted Objects,<suffix>
 * 
 * This function will allocate a new Slapi_DN.  It is up to the
 * caller to free it when they are finished with it. */
static int 
map_windows_tombstone_dn(Slapi_Entry *e, Slapi_DN **dn, Private_Repl_Protocol *prp, int *exists)
{
	int rc = 0;
	char *cn = NULL;
	char *guid = NULL;
	const char *suffix = NULL;
	char *tombstone_dn = NULL;
	Slapi_Entry *tombstone = NULL;

	/* Initialize the output values */
	*dn = NULL;
	*exists = 0;

	cn = slapi_entry_attr_get_charptr(e,"cn");
	if (!cn) {
		cn = slapi_entry_attr_get_charptr(e,"ntuserdomainid");
	}

	guid = slapi_entry_attr_get_charptr(e,"ntUniqueId");
	if (guid) {
		/* the GUID is in a different form in the tombstone DN, so
		 * we need to transform it from the way we store it. */
		decrypt_guid(guid);
		dash_guid(&guid);
	}

	/* The tombstone suffix discards any containers, so we need
	 * to trim the DN to only dc components. */
	if ((suffix = slapi_sdn_get_dn(windows_private_get_windows_subtree(prp->agmt)))) {
		/* If this isn't found, it is treated as an error below. */
		suffix = (const char *) PL_strcasestr(suffix,"dc=");
	}

	if (cn && guid && suffix) {
		tombstone_dn = PR_smprintf("cn=%s\\0ADEL:%s,cn=Deleted Objects,%s",
				cn, guid, suffix);

		/* Hand off the memory to the Slapi_DN */
		*dn = slapi_sdn_new_dn_passin(tombstone_dn);

		windows_get_remote_tombstone(prp, *dn, &tombstone);
		if (tombstone) {
			*exists = 1;
			slapi_entry_free(tombstone);
		}
	} else {
		slapi_log_error(SLAPI_LOG_REPL, repl_plugin_name,
			"%s: map_windows_tombstone_dn: Failed to map dn=\"%s\" "
			"to windows tombstone dn.\n", agmt_get_long_name(prp->agmt),
			slapi_entry_get_dn(e));
		rc = 1;
	}

	slapi_ch_free_string(&cn);
	slapi_ch_free_string(&guid);
	return rc;
}

static int is_guid_dn(Slapi_DN *remote_dn)
{
	if ((remote_dn != NULL) && (strncasecmp("<GUID=",
			slapi_sdn_get_dn(remote_dn), 6) == 0)) {
		return 1;
	} else {
		return 0;
	}
}

static char*
extract_guid_from_entry(Slapi_Entry *e, int is_nt4)
{
	char *guid = NULL;
	Slapi_Value *val = NULL;
	Slapi_Attr *attr = NULL;
    
	slapi_entry_attr_find(e, "objectGUID", &attr);
	if (attr)
	{
		slapi_attr_first_value(attr, &val);
		if (val) {
			if (is_nt4)
			{
				guid = slapi_ch_strdup(slapi_value_get_string(val));
			} else
			{
				guid = convert_to_hex(val);
			}
		}
	}
	return guid;
}

#ifdef FOR_DEBUGGING
static void
extract_guid_from_entry_bv(Slapi_Entry *e, const struct berval **bv)
{
	Slapi_Value *val = NULL;
	Slapi_Attr *attr = NULL;
    
	slapi_entry_attr_find(e, "objectGUID", &attr);
	if (attr)
	{
		slapi_attr_first_value(attr, &val);
		if (val) {
			*bv = slapi_value_get_berval(val);
		}
	}
}
#endif

static char*
extract_username_from_entry(Slapi_Entry *e)
{
	char *uid = NULL;
	uid = slapi_entry_attr_get_charptr(e,"samAccountName");
	return uid;
}

static char*
extract_ntuserdomainid_from_entry(Slapi_Entry *e)
{
	char *uid = NULL;
	uid = slapi_entry_attr_get_charptr(e,"ntuserdomainid");
	return uid;
}

static Slapi_DN *make_dn_from_guid(char *guid, int is_nt4, const char* suffix)
{
	Slapi_DN *new_dn = NULL;
	char *dn_string = NULL;
	if (guid)
	{
		if (is_nt4)
		{
			dn_string = PR_smprintf("GUID=%s,%s",guid,suffix);
		} else
		{
			dn_string = PR_smprintf("<GUID=%s>",guid);
		}
		new_dn = slapi_sdn_new_dn_byval(dn_string);
		PR_smprintf_free(dn_string);
	}
	/* dn string is now inside the Slapi_DN, and will be freed by its owner */
	return new_dn;
}

static char*
extract_container(const Slapi_DN *entry_dn, const Slapi_DN *suffix_dn)
{
	char *result = NULL;
	/* First do a scope test to make sure that we weren't passed bogus arguments */
	if (slapi_sdn_scope_test(entry_dn,suffix_dn,LDAP_SCOPE_SUBTREE))
	{
		Slapi_DN parent;
		slapi_sdn_init(&parent);

		/* Find the portion of the entry_dn between the RDN and the suffix */
		/* Start with the parent of the entry DN */
		slapi_sdn_get_parent(entry_dn, &parent);
		/* Iterate finding the parent again until we have the suffix */
		while (0 != slapi_sdn_compare(&parent,suffix_dn))
		{
			Slapi_DN child;
			Slapi_RDN *rdn = slapi_rdn_new();
			char *rdn_type = NULL;
			char *rdn_str = NULL;
			/* Append the current RDN to the new container string */
			slapi_sdn_get_rdn(&parent,rdn);
			slapi_rdn_get_first(rdn, &rdn_type, &rdn_str);
			if (rdn_str)
			{
				result = PR_sprintf_append(result, "%s=\"%s\",", rdn_type,rdn_str );	
			}
			/* Don't free this until _after_ we've used the rdn_str */
			slapi_rdn_free(&rdn);
			/* Move to the next successive parent */
			slapi_sdn_init(&child);
			slapi_sdn_copy(&parent,&child);
			slapi_sdn_done(&parent);
			slapi_sdn_get_parent(&child, &parent);
			slapi_sdn_done(&child);
		}
		slapi_sdn_done(&parent);
	} 
	/* Always return something */
	if (NULL == result)
	{
		result = slapi_ch_strdup("");
	}
	return result;
}

/* Given a non-tombstone entry, return the DN of its peer in AD (whether present or not) */
static int 
map_entry_dn_outbound(Slapi_Entry *e, Slapi_DN **dn, Private_Repl_Protocol *prp, int *missing_entry, int guid_form)
{
	int retval = 0;
	char *guid = NULL;
	Slapi_DN *new_dn = NULL;
	int is_nt4 = windows_private_get_isnt4(prp->agmt);
	const char *suffix = slapi_sdn_get_dn(windows_private_get_windows_subtree(prp->agmt));
	/* To find the DN of the peer entry we first look for an ntUniqueId attribute
	 * on the local entry. If that's present, we generate a GUID-form DN.
	 * If there's no GUID, then we look for an ntUserDomainId attribute
	 * on the entry. If that's present we attempt to search for an entry with
	 * that samaccountName attribute value in AD. If we don't find any matching
	 * entry we generate a new DN using the entry's cn. If later, we find that
	 * this entry already exists, we handle that problem at the time. We don't
	 * check here. Note: for NT4 we always use ntUserDomainId for the samaccountname rdn, never cn.
	 */
	
	*missing_entry = 0;

	guid = slapi_entry_attr_get_charptr(e,"ntUniqueId");
	slapi_log_error(SLAPI_LOG_REPL, repl_plugin_name,
			"%s: map_entry_dn_outbound: looking for AD entry for DS "
			"dn=\"%s\" guid=\"%s\"\n",
			agmt_get_long_name(prp->agmt),
			slapi_entry_get_dn_const(e),
			guid ? guid : "(null)");
	if (guid && guid_form) 
	{
		int rc = 0;
		Slapi_Entry *remote_entry = NULL;
		new_dn = make_dn_from_guid(guid, is_nt4, suffix);
		if (!new_dn) {
			slapi_log_error(SLAPI_LOG_REPL, repl_plugin_name,
					"%s: map_entry_dn_outbound: unable to make dn from guid %s.\n",
					agmt_get_long_name(prp->agmt), guid);
			retval = -1;
			goto done;
		}
		/* There are certain cases where we will have a GUID, but the entry does not exist in
		 * AD.  This happens when you delete an entry, then add it back elsewhere in the tree
		 * without removing the ntUniqueID attribute.  We should verify that the entry really
		 * exists in AD. */
		rc = windows_get_remote_entry(prp, new_dn, &remote_entry);
		slapi_log_error(SLAPI_LOG_REPL, repl_plugin_name,
				"%s: map_entry_dn_outbound: return code %d from search "
				"for AD entry dn=\"%s\" or dn=\"%s\"\n",
				agmt_get_long_name(prp->agmt), rc,
				slapi_sdn_get_dn(new_dn),
				remote_entry ? slapi_entry_get_dn_const(remote_entry) : "(null)");
		if (0 == rc && remote_entry) {
			if (!is_subject_of_agreement_remote(remote_entry,prp->agmt)) {
				/* The remote entry is our of scope of the agreement.
				 * Thus, we don't map the entry_dn.
				 * This occurs when the remote entry is moved out. */
				slapi_sdn_free(&new_dn);
				retval = -1;
			}
			slapi_entry_free(remote_entry);
		} else {
			slapi_log_error(SLAPI_LOG_REPL, repl_plugin_name,
					"%s: map_entry_dn_outbound: entry not found - rc %d\n",
					agmt_get_long_name(prp->agmt), rc);
			/* We need to re-write the DN to a non-GUID DN if we're syncing to a
			 * Windows 2000 Server since tombstone reanimation is not supported.
			 * If we're syncing with Windows 2003 Server, we'll just use the GUID
			 * to reanimate the tombstone when processing the add operation. */
			*missing_entry = 1;
			if (!windows_private_get_iswin2k3(prp->agmt)) {
				char *new_dn_string = NULL;
				char *cn_string = NULL;

				/* We can't use a GUID DN, so rewrite to the mapped DN. */
				cn_string = slapi_entry_attr_get_charptr(e,"cn");
				if (!cn_string) {
					cn_string = slapi_entry_attr_get_charptr(e,"ntuserdomainid");
				}

				if (cn_string) {
					char *container_str = NULL;

					container_str = extract_container(slapi_entry_get_sdn_const(e),
						windows_private_get_directory_subtree(prp->agmt));
					new_dn_string = slapi_create_dn_string("cn=\"%s\",%s%s", cn_string, container_str, suffix);

					if (new_dn_string) {
						slapi_sdn_free(&new_dn);
						new_dn = slapi_sdn_new_dn_byval(new_dn_string);
						PR_smprintf_free(new_dn_string);
					}

					slapi_ch_free_string(&cn_string);
					slapi_ch_free_string(&container_str);
				}
			}
		}
	} else 
	{
		/* No GUID found, try ntUserDomainId */
		Slapi_Entry *remote_entry = NULL;
		char *username = slapi_entry_attr_get_charptr(e,"ntUserDomainId");
		slapi_log_error(SLAPI_LOG_REPL, repl_plugin_name,
				"%s: map_entry_dn_outbound: looking for AD entry for DS "
				"dn=\"%s\" username=\"%s\"\n",
				agmt_get_long_name(prp->agmt),
				slapi_entry_get_dn_const(e),
				username ? username : "(null)");
		if (username) {
			retval = find_entry_by_attr_value_remote("samAccountName",username,&remote_entry,prp);
			if (0 == retval && remote_entry) 
			{
				/* Get the entry's DN */
				new_dn = slapi_sdn_new();
				slapi_sdn_copy(slapi_entry_get_sdn_const(remote_entry), new_dn);
				slapi_log_error(SLAPI_LOG_REPL, repl_plugin_name,
						"%s: map_entry_dn_outbound: found AD entry dn=\"%s\"\n",
						agmt_get_long_name(prp->agmt),
						slapi_sdn_get_dn(new_dn));
			} else {
				slapi_log_error(SLAPI_LOG_REPL, repl_plugin_name,
						"%s: map_entry_dn_outbound: entry not found - rc %d\n",
						agmt_get_long_name(prp->agmt), retval);
				if (0 == retval)
				{
					char *new_dn_string = NULL;
					char *cn_string = NULL;

					*missing_entry = 1;
					/* This means that we failed to find a peer entry */
					/* In that case we need to generate the DN that we want to use */
					/* Generated DN's take the form : 
						cn=<cn from local entry>, ... in the case that the local entry has a cn, OR
						cn=<ntuserdomainid attribute value>, ... in the case that the local entry doesn't have a CN
					 */
					if (is_nt4)
					{
						cn_string = slapi_entry_attr_get_charptr(e,"ntuserdomainid");
					} else
					{
						cn_string = slapi_entry_attr_get_charptr(e,"cn");
						if (!cn_string) 
						{
							cn_string = slapi_entry_attr_get_charptr(e,"ntuserdomainid");
						}
					}
					if (cn_string) 
					{
						char *rdnstr = NULL;
						char *container_str = NULL;
					
						container_str = extract_container(slapi_entry_get_sdn_const(e), windows_private_get_directory_subtree(prp->agmt));
						
						rdnstr = is_nt4 ? "samaccountname=\"%s\",%s%s" : "cn=\"%s\",%s%s";

						new_dn_string = slapi_create_dn_string(rdnstr,cn_string,container_str,suffix);
						if (new_dn_string)
						{
							new_dn = slapi_sdn_new_dn_byval(new_dn_string);
							PR_smprintf_free(new_dn_string);
						}
						slapi_ch_free_string(&cn_string);
						slapi_ch_free_string(&container_str);
					}
				} else 
				{
					/* This means that we failed to talk to the AD for some reason, the operation should be re-tried */
					slapi_log_error(SLAPI_LOG_FATAL, repl_plugin_name,
					"%s: map_entry_dn_outbound: failed to fetch entry from AD: dn=\"%s\", err=%d\n",
					agmt_get_long_name(prp->agmt), slapi_sdn_get_dn(slapi_entry_get_sdn_const(e)), retval);

					retval = -1;
				}
			}
			slapi_ch_free_string(&username);
		}
		if (remote_entry)
		{
			slapi_entry_free(remote_entry);
		}
	}
done:
	if (new_dn) 
	{
		*dn = new_dn;
	}
	slapi_ch_free_string(&guid);
	return retval;
}

/* Given a tombstone entry, return the DN of its peer in this server (if present) */
static int 
map_tombstone_dn_inbound(Slapi_Entry *e, Slapi_DN **dn, const Repl_Agmt *ra)
{
	int retval = 0;
	Slapi_DN *new_dn = NULL;
	char *guid = NULL;
	const char *dn_string = NULL;
	Slapi_Entry *matching_entry = NULL;

	/* To map a tombstone's DN we need to first extract the entry's objectGUID from the DN
	 * CN=vpdxtAD_07\
		DEL:d4ca4e16-e35b-400d-834a-f02db600f3fa,CN=Deleted Objects,DC=magpie,DC=com
	 */
	*dn = NULL;

	dn_string = slapi_sdn_get_dn(slapi_entry_get_sdn_const(e)); /* This is a pointer from inside the sdn, no need to free */
	guid = extract_guid_from_tombstone_dn(dn_string);

	if (guid) 
	{
		retval = find_entry_by_guid(guid,&matching_entry,ra); 
		if (retval) 
		{
			if (ENTRY_NOTFOUND == retval) 
			{
			} else 
			{
				if (ENTRY_NOT_UNIQUE == retval) 
				{
				} else
				{
					/* A real error */
				}
			}
		} else 
		{
			/* We found the matching entry : get its DN */
			new_dn = slapi_sdn_dup(slapi_entry_get_sdn_const(matching_entry));
		}
	}

	if (new_dn) 
	{
		*dn = new_dn;
	}

	if (guid) 
	{
		slapi_ch_free_string(&guid);
	}
	if (matching_entry)
	{
		slapi_entry_free(matching_entry);
	}
	return retval;
}

/* Given a non-tombstone entry, return the DN of its peer in this server (whether present or not) */
static int 
map_entry_dn_inbound(Slapi_Entry *e, Slapi_DN **dn, const Repl_Agmt *ra)
{
	int retval = 0;
	Slapi_DN *new_dn = NULL;
	char *guid = NULL;
	char *username = NULL;
	Slapi_Entry *matching_entry = NULL;
	int is_user = 0;
	int is_group = 0;
	int is_nt4 = windows_private_get_isnt4(ra);

	/* To map a non-tombstone's DN we need to first try to look it up by GUID.
	 * If we do not find it, then we need to generate the DN that it would have if added as a new entry.
	 */
	*dn = NULL;

	windows_is_remote_entry_user_or_group(e,&is_user,&is_group);

	slapi_log_error(SLAPI_LOG_REPL, repl_plugin_name,
					"%s: map_entry_dn_inbound: looking for local entry "
					"matching AD entry [%s]\n",
					agmt_get_long_name(ra),
					slapi_entry_get_dn_const(e));
	guid = extract_guid_from_entry(e, is_nt4);
	if (guid) 
	{
		slapi_log_error(SLAPI_LOG_REPL, repl_plugin_name,
						"%s: map_entry_dn_inbound: looking for local entry "
						"by guid [%s]\n",
						agmt_get_long_name(ra),
						guid);
		retval = find_entry_by_guid(guid,&matching_entry,ra);
		if (retval) 
		{
			slapi_log_error(SLAPI_LOG_REPL, repl_plugin_name,
							"%s: map_entry_dn_inbound: problem looking for guid: %d\n",
							agmt_get_long_name(ra), retval);
			if (ENTRY_NOTFOUND == retval) 
			{
			} else 
			{
				if (ENTRY_NOT_UNIQUE == retval) 
				{
				} else
				{
					/* A real error */
					goto error;
				}
			}
		} else 
		{
			/* We found the matching entry : get its DN */
			new_dn = slapi_sdn_dup(slapi_entry_get_sdn_const(matching_entry));
			slapi_log_error(SLAPI_LOG_REPL, repl_plugin_name,
							"%s: map_entry_dn_inbound: found local entry [%s]\n",
							agmt_get_long_name(ra),
							slapi_sdn_get_dn(new_dn));
		}
	}
	else
	{
		slapi_log_error(SLAPI_LOG_REPL, repl_plugin_name,
						"%s: map_entry_dn_inbound: AD entry has no guid!\n",
						agmt_get_long_name(ra));
	}
	/* If we failed to lookup by guid, try samaccountname */
	if (NULL == new_dn) 
	{
		username = extract_username_from_entry(e);
		if (username) {
			slapi_log_error(SLAPI_LOG_REPL, repl_plugin_name,
							"%s: map_entry_dn_inbound: looking for local entry "
							"by uid [%s]\n",
							agmt_get_long_name(ra),
							username);
			retval = find_entry_by_username(username,&matching_entry,ra);
			if (retval) 
			{
				slapi_log_error(SLAPI_LOG_REPL, repl_plugin_name,
								"%s: map_entry_dn_inbound: problem looking for username: %d\n",
								agmt_get_long_name(ra), retval);
				if (ENTRY_NOTFOUND == retval) 
				{
				} else 
				{
					if (ENTRY_NOT_UNIQUE == retval) 
					{
					} else
					{
						/* A real error */
						goto error;
					}
				}
			} else 
			{
				/* We found the matching entry : get its DN */
				new_dn = slapi_sdn_dup(slapi_entry_get_sdn_const(matching_entry));
				slapi_log_error(SLAPI_LOG_REPL, repl_plugin_name,
								"%s: map_entry_dn_inbound: found local entry by name [%s]\n",
								agmt_get_long_name(ra),
								slapi_sdn_get_dn(new_dn));
			}
		}
		else
		{
			slapi_log_error(SLAPI_LOG_REPL, repl_plugin_name,
							"%s: map_entry_dn_inbound: AD entry has no username!\n",
							agmt_get_long_name(ra));
		}
	}
	/* If we couldn't find a matching entry by either method, then we need to invent a new DN */
	if (NULL == new_dn) 
	{
		/* The new DN has the form: uid=<samaccountname>,<sync'ed subtree> */
		/* If an entry with this DN already exists, we fail and return no DN 
		 * this is because we don't want to second-guess what the admin wants here:
		 * they may want to associate this existing entry with the peer AD entry, 
		 * but if they intend that we say they must add the ntDomainUserId attribute to
		 * that entry.
		 */
		char *new_dn_string = NULL;
		if (username) 
		{
			const char *suffix = slapi_sdn_get_dn(windows_private_get_directory_subtree(ra));
			char *container_str = NULL;

			container_str = extract_container(slapi_entry_get_sdn_const(e), windows_private_get_windows_subtree(ra));
			/* Local DNs for users and groups are different */
			if (is_user)
			{
				new_dn_string = slapi_create_dn_string("uid=\"%s\",%s%s",username,container_str,suffix);
				winsync_plugin_call_get_new_ds_user_dn_cb(ra,
														  windows_private_get_raw_entry(ra),
														  e,
														  &new_dn_string,
														  windows_private_get_directory_subtree(ra),
														  windows_private_get_windows_subtree(ra));
			} else
			{
				new_dn_string = slapi_create_dn_string("cn=\"%s\",%s%s",username,container_str,suffix);
				if (is_group) {
					winsync_plugin_call_get_new_ds_group_dn_cb(ra,
															   windows_private_get_raw_entry(ra),
															   e,
															   &new_dn_string,
															   windows_private_get_directory_subtree(ra),
															   windows_private_get_windows_subtree(ra));
				}
			}
			new_dn = slapi_sdn_new_dn_byval(new_dn_string);
			PR_smprintf_free(new_dn_string);
			slapi_ch_free_string(&container_str);
			/* Clear any earlier error */
			retval = 0;
		} else 
		{
			/* Error, no username */
		}
	}
	if (new_dn) 
	{
		*dn = new_dn;
	}
error: 
	if (guid) 
	{
		PR_smprintf_free(guid);
	}
	if (matching_entry)
	{
		slapi_entry_free(matching_entry);
	}
	if (username)
	{
		slapi_ch_free_string(&username);
	}
	return retval;
}

/* Tests if the entry is subject to our agreement (i.e. is it in the sync'ed subtree in this server, and is it the right objectclass
 * and does it have the right attribute values for sync ?) 
 */
static int 
is_subject_of_agreement_local(const Slapi_Entry *local_entry, const Repl_Agmt *ra)
{
	int retval = 0;
	int is_in_subtree = 0;
	const Slapi_DN *agreement_subtree = NULL;
	
	/* First test for the sync'ed subtree */
	agreement_subtree = windows_private_get_directory_subtree(ra);
	if (NULL == agreement_subtree)
	{
		goto error;
	}
	is_in_subtree = slapi_sdn_scope_test(slapi_entry_get_sdn_const(local_entry), agreement_subtree, LDAP_SCOPE_SUBTREE);
	if (is_in_subtree) 
	{
		/* Next test for the correct kind of entry */
		if (local_entry) {
			if (slapi_filter_test_simple( (Slapi_Entry*)local_entry,
					(Slapi_Filter*)windows_private_get_directory_filter(ra)) == 0)
			{
				retval = 1;
			}
		} else 
		{
			/* Error: couldn't find the entry */
			slapi_log_error(SLAPI_LOG_FATAL, windows_repl_plugin_name,
				"failed to find entry in is_subject_of_agreement_local: %d\n", retval);
			retval = 0;
		}
	}
error:
	return retval;
}

/* Tests if a DN is within the scope of our agreement */
static int
is_dn_subject_of_agreement_local(const Slapi_DN *sdn, const Repl_Agmt *ra)
{
	int retval = 0;
	const Slapi_DN *agreement_subtree = NULL;

	/* Get the subtree from the agreement */
	agreement_subtree = windows_private_get_directory_subtree(ra);
	if (NULL == agreement_subtree)
	{
		goto error;
	}

	/* Check if the DN is within the subtree */
	retval = slapi_sdn_scope_test(sdn, agreement_subtree, LDAP_SCOPE_SUBTREE);

error:
	return retval;
}

/* Tests if the entry is subject to our agreement (i.e. is it in the sync'ed subtree in AD and either a user or a group ?) */
static int 
is_subject_of_agreement_remote(Slapi_Entry *e, const Repl_Agmt *ra)
{
	int retval = 0;
	int is_in_subtree = 0;
	const Slapi_DN *agreement_subtree = NULL;
	
	/* First test for the sync'ed subtree */
	agreement_subtree = windows_private_get_windows_subtree(ra);
	if (NULL == agreement_subtree) 
	{
		goto error;
	}
	is_in_subtree = slapi_sdn_scope_test(slapi_entry_get_sdn_const(e), agreement_subtree, LDAP_SCOPE_SUBTREE);
	if (is_in_subtree) 
	{
		retval = 1;
	}
error:
	return retval;
}

static int
windows_create_local_entry(Private_Repl_Protocol *prp,Slapi_Entry *remote_entry,const Slapi_DN* local_sdn)
{
	int retval = 0;
	char *entry_string = NULL;
	Slapi_Entry *local_entry = NULL;
	Slapi_PBlock* pb = NULL;
	int is_user = 0; 
	int is_group = 0;
	char *local_entry_template = NULL;
	char *user_entry_template = NULL;
	char *username = extract_username_from_entry(remote_entry);
	Slapi_Attr *attr = NULL;
	int rc = 0;
	char *guid_str = NULL;
	int is_nt4 = windows_private_get_isnt4(prp->agmt);

	char *local_user_entry_template = 
		"dn: %s\n"
		"objectclass:top\n"
   		"objectclass:person\n"
   		"objectclass:organizationalperson\n"
   		"objectclass:inetOrgPerson\n"
   		"objectclass:ntUser\n"
		"ntUserDeleteAccount:true\n"
   		"uid:%s\n";

	char *local_nt4_user_entry_template = 
		"dn: %s\n"
		"objectclass:top\n"
   		"objectclass:person\n"
   		"objectclass:organizationalperson\n"
   		"objectclass:inetOrgPerson\n"
   		"objectclass:ntUser\n"
		"ntUserDeleteAccount:true\n"
   		"uid:%s\n";

	char *local_group_entry_template = 
		"dn: %s\n"
		"objectclass:top\n"
   		"objectclass:groupofuniquenames\n"
   		"objectclass:ntGroup\n"
		"ntGroupDeleteGroup:true\n"
   		"cn:%s\n";

	LDAPDebug( LDAP_DEBUG_TRACE, "=> windows_create_local_entry\n", 0, 0, 0 );

	windows_is_remote_entry_user_or_group(remote_entry,&is_user,&is_group);
	user_entry_template = is_nt4 ? local_nt4_user_entry_template : local_user_entry_template;
	local_entry_template = is_user ? user_entry_template : local_group_entry_template;
	/* Create a new entry */
	/* Give it its DN and username */
	entry_string = slapi_ch_smprintf(local_entry_template,slapi_sdn_get_dn(local_sdn),username, username);
	if (NULL == entry_string) 
	{
		goto error;
	}
	local_entry = slapi_str2entry(entry_string, 0);
	slapi_ch_free_string(&entry_string);
	if (NULL == local_entry) 
	{
		goto error;
	}
	/* Map the appropriate attributes sourced from the remote entry */
    for (rc = slapi_entry_first_attr(remote_entry, &attr); rc == 0;
			rc = slapi_entry_next_attr(remote_entry, attr, &attr)) 
	{
		char *type = NULL;
		Slapi_ValueSet *vs = NULL;
		int mapdn = 0;

		slapi_attr_get_type( attr, &type );
		slapi_attr_get_valueset(attr,&vs);

		if ( is_straight_mapped_attr(type,is_user,is_nt4) )
		{
			/* copy over the attr values */
			slapi_entry_add_valueset(local_entry,type,vs);
		} else 
		{
			char *new_type = NULL;

			windows_map_attr_name(type , 0 /* from windows */, is_user, 1 /* create */, &new_type, &mapdn);
			if (new_type)
			{
				if (mapdn)
				{
					Slapi_ValueSet *mapped_values = NULL;
					map_dn_values(prp,vs,&mapped_values, 0 /* from windows */,0);
					if (mapped_values) 
					{
						slapi_entry_add_valueset(local_entry,new_type,mapped_values);
						slapi_valueset_free(mapped_values);
						mapped_values = NULL;
					}
				} else
				{
					slapi_entry_add_valueset(local_entry,new_type,vs);
				}
				slapi_ch_free_string(&new_type);
			}
		}
		if (vs) 
		{
			slapi_valueset_free(vs);
			vs = NULL;
		}
	}
	/* Copy over the GUID */
	guid_str = extract_guid_from_entry(remote_entry, is_nt4);
	if (guid_str) 
	{
		slapi_entry_add_string(local_entry,"ntUniqueId",guid_str);
	} else 
	{
		slapi_log_error(SLAPI_LOG_REPL, windows_repl_plugin_name,
			"extract_guid_from_entry entry %s failed to extract the guid\n", slapi_sdn_get_dn(local_sdn));
		/* Fatal error : need the guid */
		goto error;
	}
	/* Hack for NT4, which has no surname */
	if (is_nt4 && is_user)
	{
		slapi_entry_add_string(local_entry,"sn",username);
	}

	if (is_user) {
	    winsync_plugin_call_pre_ds_add_user_cb(prp->agmt,
						   windows_private_get_raw_entry(prp->agmt),
						   remote_entry,
						   local_entry);
	} else if (is_group) {
	    winsync_plugin_call_pre_ds_add_group_cb(prp->agmt,
							windows_private_get_raw_entry(prp->agmt),
						    remote_entry,
						    local_entry);
	}
	/* Store it */
	windows_dump_entry("Adding new local entry",local_entry);
	pb = slapi_pblock_new();
	slapi_add_entry_internal_set_pb(pb, local_entry, NULL,repl_get_plugin_identity(PLUGIN_MULTIMASTER_REPLICATION),0);  
	slapi_add_internal_pb(pb);
	local_entry = NULL; /* consumed by add */
	slapi_pblock_get(pb, SLAPI_PLUGIN_INTOP_RESULT, &retval);

	if (retval) {
		slapi_log_error(SLAPI_LOG_REPL, windows_repl_plugin_name,
			"add operation of entry %s returned: %d\n", slapi_sdn_get_dn(local_sdn), retval);
	}
error:
	slapi_entry_free(local_entry);
	slapi_ch_free_string(&guid_str);
	if (pb)
	{
		slapi_pblock_destroy(pb);
	}
	if (username) 
	{
		slapi_ch_free_string(&username);
	}
	LDAPDebug( LDAP_DEBUG_TRACE, "<= windows_create_local_entry\n", 0, 0, 0 );
	return retval;
}

/* Function to generate the correct mods to bring 'local' attribute values into consistency with given 'remote' values */
/* 'local' and 'remote' in quotes because we actually use this function in both directions */
/* This function expects the value sets to have been already pruned to exclude values that are not
 * subject to the agreement and present in the peer. */
static int
windows_generate_dn_value_mods(char *local_type, const Slapi_Attr *attr, Slapi_Mods *smods, Slapi_ValueSet *remote_values, Slapi_ValueSet *local_values, int *do_modify)
{
	int ret = 0;
	int i = 0;
	Slapi_Value *rv = NULL;
	Slapi_Value *lv = NULL;
	/* We need to generate an ADD mod for each entry that is in the remote values but not in the local values */
	/* Iterate over the remote values */
	i = slapi_valueset_first_value(remote_values,&rv);
	while (NULL != rv)
	{
		const char *remote_dn = slapi_value_get_string(rv);
		int value_present_in_local_values = (NULL != slapi_valueset_find(attr, local_values, rv));
		if (!value_present_in_local_values)
		{
			slapi_mods_add_string(smods,LDAP_MOD_ADD,local_type,remote_dn);
			*do_modify = 1;
		}
		i = slapi_valueset_next_value(remote_values,i,&rv);
	}
	/* We need to generate a DEL mod for each entry that is in the local values but not in the remote values */
	/* Iterate over the local values */
	i = slapi_valueset_first_value(local_values,&lv);
	while (NULL != lv)
	{
		const char *local_dn = slapi_value_get_string(lv);
		int value_present_in_remote_values = (NULL != slapi_valueset_find(attr, remote_values, lv));
		if (!value_present_in_remote_values)
		{
			slapi_mods_add_string(smods,LDAP_MOD_DELETE,local_type,local_dn);
			*do_modify = 1;
		}
		i = slapi_valueset_next_value(local_values,i,&lv);
	}
	return ret;
}

/* Generate the mods for an update in either direction.  Be careful... the "remote" entry is the DS entry in the to_windows case, but the AD entry in the other case. */
static int
windows_generate_update_mods(Private_Repl_Protocol *prp,Slapi_Entry *remote_entry,Slapi_Entry *local_entry, int to_windows, Slapi_Mods *smods, int *do_modify)
{
	int retval = 0;
	Slapi_Attr *attr = NULL;
	Slapi_Attr *del_attr = NULL;
	int is_user = 0;
	int is_group = 0;
	int rc = 0;
	int is_nt4 = windows_private_get_isnt4(prp->agmt);
	/* Iterate over the attributes on the remote entry, updating the local entry where appropriate */
	LDAPDebug( LDAP_DEBUG_TRACE, "=> windows_generate_update_mods\n", 0, 0, 0 );

	*do_modify = 0;
	if (to_windows)
	{
		windows_is_local_entry_user_or_group(remote_entry,&is_user,&is_group);
	} else
	{
		windows_is_remote_entry_user_or_group(remote_entry,&is_user,&is_group);
	}

    for (rc = slapi_entry_first_attr(remote_entry, &attr); rc == 0;
			rc = slapi_entry_next_attr(remote_entry, attr, &attr)) 
	{
		int is_present_local = 0;
		char *type = NULL;
		Slapi_ValueSet *vs = NULL;
		char *local_type = NULL;
		Slapi_Attr *local_attr = NULL;
		int is_guid = 0;
		int mapdn = 0;


		slapi_attr_get_type( attr, &type );
		slapi_attr_get_valueset(attr,&vs);

		/* First determine what we will do with this attr */
		/* If it's a GUID, we need to take special action */
		if (0 == slapi_attr_type_cmp(type,"objectGuid",SLAPI_TYPE_CMP_SUBTYPE) && !to_windows) 
		{
			is_guid = 1;
			local_type = slapi_ch_strdup("ntUniqueId");
		} else 
		{
			if ( is_straight_mapped_attr(type,is_user,is_nt4) ) {
				local_type = slapi_ch_strdup(type);
			} else {
				windows_map_attr_name(type , to_windows, is_user, 0 /* not create */, &local_type, &mapdn);
			}
			is_guid = 0;
		}
		if (NULL == local_type)
		{
			/* Means we do not map this attribute */
			if (vs) 
			{
				slapi_valueset_free(vs);
				vs = NULL;
			}
			continue;
		}

		if (to_windows && (0 == slapi_attr_type_cmp(local_type, "streetAddress", SLAPI_TYPE_CMP_SUBTYPE))) {
			slapi_entry_attr_find(local_entry,FAKE_STREET_ATTR_NAME,&local_attr);
		} else {
			slapi_entry_attr_find(local_entry,local_type,&local_attr);
		}

		is_present_local = (NULL == local_attr) ? 0 : 1;
		/* Is the attribute present on the local entry ? */
		if (is_present_local && !is_guid)
		{
			if (!mapdn)
			{
				int values_equal = 0;
				/* We only have to deal with processing the cn here for
				 * operations coming from AD since the mapping for the
				 * to_windows case has the create only flag set.  We
				 * just need to check if the value from the AD entry
				 * is already present in the DS entry. */
				if (!to_windows && (0 == slapi_attr_type_cmp(type, "name", SLAPI_TYPE_CMP_SUBTYPE))) {
					values_equal = attr_compare_present(attr, local_attr, 0);
				/* AD has a length contraint on the initials attribute (in addition
				 * to defining it as single-valued), so treat is as a special case. */
				} else if (0 == slapi_attr_type_cmp(type, "initials", SLAPI_TYPE_CMP_SUBTYPE)) {
					values_equal = attr_compare_present(attr, local_attr, AD_INITIALS_LENGTH);
				/* If this is a single valued type in AD, then we just check if the value
				 * in AD is present in our entry in DS.  In this case, attr is from the AD
				 * entry, and local_attr is from the DS entry. */
				} else if (!to_windows && is_single_valued_attr(type)) {
					values_equal = attr_compare_present(attr, local_attr, 0);
				/* If this is a single valued type in AD, then we just check if the AD
				 * entry already contains any value that is present in the DS entry.  In
				 * this case, attr is from the DS entry, and local_attr is from the AD entry. */
				} else if (to_windows && is_single_valued_attr(type)) {
					values_equal = attr_compare_present(local_attr, attr, 0);
				} else {
					/* Compare the entire attribute values */
					values_equal = attr_compare_equal(attr, local_attr, 0);
				}

				/* If it is then we need to replace the local values with the remote values if they are different */
				if (!values_equal)
				{
					slapi_log_error(SLAPI_LOG_REPL, windows_repl_plugin_name,
					"windows_generate_update_mods: %s, %s : values are different\n",
					slapi_sdn_get_dn(slapi_entry_get_sdn_const(local_entry)), local_type);

					if (to_windows && ((0 == slapi_attr_type_cmp(local_type, "streetAddress", SLAPI_TYPE_CMP_SUBTYPE)) ||
						(0 == slapi_attr_type_cmp(local_type, "telephoneNumber", SLAPI_TYPE_CMP_SUBTYPE)) ||
						(0 == slapi_attr_type_cmp(local_type, "physicalDeliveryOfficeName", SLAPI_TYPE_CMP_SUBTYPE)))) {
						/* These attributes are single-valued in AD, so make
						 * sure we don't try to send more than one value. */
						if (slapi_valueset_count(vs) > 1) {
							int i = 0;
							Slapi_Value *value = NULL;
							Slapi_Value *new_value = NULL;

							i = slapi_valueset_first_value(vs,&value);
							if (i >= 0) {
								/* Dup the first value, trash the valueset, then copy
								 * in the dup'd value. */
								new_value = slapi_value_dup(value);
								slapi_valueset_done(vs);
								/* The below hands off the memory to the valueset */
								slapi_valueset_add_value_ext(vs, new_value, SLAPI_VALUE_FLAG_PASSIN);
							}
						}
					} else if ((0 == slapi_attr_type_cmp(local_type, "initials",
						SLAPI_TYPE_CMP_SUBTYPE) && to_windows)) {
						/* initials is constratined to a max length of
						 * 6 characters in AD, so trim the value if
						 * needed before sending. */
						int i = 0;
						const char *initials_value = NULL;
						Slapi_Value *value = NULL;

						i = slapi_valueset_first_value(vs,&value);
						while (i >= 0) {
							initials_value = slapi_value_get_string(value);

							/* If > AD_INITIALS_LENGTH, trim the value */
							if (strlen(initials_value) > AD_INITIALS_LENGTH) {
								char *new_initials = PL_strndup(initials_value, AD_INITIALS_LENGTH);
								/* the below hands off memory */
								slapi_value_set_string_passin(value, new_initials);
								slapi_log_error(SLAPI_LOG_REPL, repl_plugin_name,
									"%s: windows_generate_update_mods: "
									"Trimming initials attribute to %d characters.\n",
									agmt_get_long_name(prp->agmt), AD_INITIALS_LENGTH);
							}

							i = slapi_valueset_next_value(vs, i, &value);
						}
					}

					slapi_mods_add_mod_values(smods,LDAP_MOD_REPLACE,
						local_type,valueset_get_valuearray(vs));
					*do_modify = 1;
				} else
				{
					slapi_log_error(SLAPI_LOG_REPL, windows_repl_plugin_name,
					"windows_generate_update_mods: %s, %s : values are equal\n", slapi_sdn_get_dn(slapi_entry_get_sdn_const(local_entry)), local_type);
				}
			} else {
				/* A dn-valued attribute : need to take special steps */
				Slapi_ValueSet *mapped_remote_values = NULL;
				/* First map all the DNs to that they're in a consistent domain */
				map_dn_values(prp,vs,&mapped_remote_values, to_windows,0);
				if (mapped_remote_values) 
				{
					Slapi_ValueSet *local_values = NULL;
					Slapi_ValueSet *restricted_local_values = NULL;
					/* Now do a compare on the values, generating mods to bring them into consistency (if any) */
					/* We ignore any DNs that are outside the scope of the agreement (on both sides) */
					slapi_attr_get_valueset(local_attr,&local_values);
					if (local_values) 
					{
						map_dn_values(prp,local_values,&restricted_local_values,!to_windows,1);
						if (restricted_local_values)
						{
							windows_generate_dn_value_mods(local_type,local_attr,smods,mapped_remote_values,restricted_local_values,do_modify);
							slapi_valueset_free(restricted_local_values);
							restricted_local_values = NULL;
						}
						slapi_valueset_free(local_values);
						local_values = NULL;
					}
					slapi_valueset_free(mapped_remote_values);
					mapped_remote_values = NULL;
				}
			}
		} else
		{
			if (!is_present_local)
			{
				slapi_log_error(SLAPI_LOG_REPL, windows_repl_plugin_name,
					"windows_generate_update_mods: %s, %s : values not present on peer entry\n", slapi_sdn_get_dn(slapi_entry_get_sdn_const(local_entry)), local_type);
				/* If it is currently absent, then we add the value from the remote entry */
				if (is_guid)
				{
					/* Translate the guid value */
					char *guid = extract_guid_from_entry(remote_entry, is_nt4);
					if (guid)
					{
						slapi_mods_add_string(smods,LDAP_MOD_ADD,local_type,guid);
						slapi_ch_free_string(&guid);
					}
				} else
				{
					/* Handle DN valued attributes here */
					if (mapdn)
					{
						Slapi_ValueSet *mapped_values = NULL;
						map_dn_values(prp,vs,&mapped_values, to_windows,0);
						if (mapped_values) 
						{
							slapi_mods_add_mod_values(smods,LDAP_MOD_ADD,local_type,valueset_get_valuearray(mapped_values));
							slapi_valueset_free(mapped_values);
							mapped_values = NULL;
						}
					} else
					{
					/* If this attribute is single-valued in AD,
					 * we only want to send the first value. */
						if (to_windows && is_single_valued_attr(local_type)) {
							if (slapi_valueset_count(vs) > 1) {
								int i = 0;
								Slapi_Value *value = NULL;
								Slapi_Value *new_value = NULL;

								i = slapi_valueset_first_value(vs,&value);
								if (i >= 0) {
									/* Dup the first value, trash the valueset, then copy
									 * in the dup'd value. */
									new_value = slapi_value_dup(value);
									slapi_valueset_done(vs);
									/* The below hands off the memory to the valueset */
									slapi_valueset_add_value_ext(vs, new_value, SLAPI_VALUE_FLAG_PASSIN);
								}
							}
						}

						if (to_windows && (0 == slapi_attr_type_cmp(local_type, "initials",
							SLAPI_TYPE_CMP_SUBTYPE))) {
							/* initials is constratined to a max length of
							 * 6 characters in AD, so trim the value if
							 * needed before sending. */
							int i = 0;
							const char *initials_value = NULL;
							Slapi_Value *value = NULL;

							i = slapi_valueset_first_value(vs,&value);
							while (i >= 0) {
								initials_value = slapi_value_get_string(value);

								/* If > AD_INITIALS_LENGTH, trim the value */
								if (strlen(initials_value) > AD_INITIALS_LENGTH) {
									char *new_initials = PL_strndup(initials_value, AD_INITIALS_LENGTH);
									/* the below hands off memory */
									slapi_value_set_string_passin(value, new_initials);
									slapi_log_error(SLAPI_LOG_REPL, repl_plugin_name,
										"%s: windows_generate_update_mods: "
										"Trimming initials attribute to %d characters.\n",
                                                                        agmt_get_long_name(prp->agmt), AD_INITIALS_LENGTH);
								}

								i = slapi_valueset_next_value(vs, i, &value);
							}
						}
						slapi_mods_add_mod_values(smods,LDAP_MOD_ADD,local_type,valueset_get_valuearray(vs));
					}
				}

				/* Only set the do_modify flag if smods is not empty */
				if (slapi_mods_get_num_mods(smods) > 0) {
					*do_modify = 1;
				}
			}
		}

		if (vs) 
		{
			slapi_valueset_free(vs);
			vs = NULL;
		}

		slapi_ch_free_string(&local_type);
	}

        /* Check if any attributes were deleted from the remote entry */
        entry_first_deleted_attribute(remote_entry, &del_attr);
        while (del_attr != NULL) {
                Slapi_Attr *local_attr = NULL;
                char *type = NULL;
                char *local_type = NULL;
                int mapdn = 0;

                /* Map remote type to local type */
		slapi_attr_get_type(del_attr, &type);
                if ( is_straight_mapped_attr(type,is_user,is_nt4) ) {
                        local_type = slapi_ch_strdup(type);
                } else {
                        windows_map_attr_name(type , to_windows, is_user, 0 /* not create */, &local_type, &mapdn);
                }

                /* Check if this attr exists in the local entry */
                if (local_type) {
                        slapi_entry_attr_find(local_entry, local_type, &local_attr);
                        if (local_attr) {
                                slapi_log_error(SLAPI_LOG_REPL, windows_repl_plugin_name,
                                        "windows_generate_update_mods: deleting %s attribute from local entry\n", local_type);
                                /* Delete this attr from the local entry */
                                slapi_mods_add_mod_values(smods, LDAP_MOD_DELETE, local_type, NULL);
				*do_modify = 1;
                        }
                }

                entry_next_deleted_attribute(remote_entry, &del_attr);
		slapi_ch_free_string(&local_type);
        }

	if (to_windows) {
	    if (is_user) {
		winsync_plugin_call_pre_ad_mod_user_cb(prp->agmt,
						       windows_private_get_raw_entry(prp->agmt),
						       local_entry, /* the cooked ad entry */
						       remote_entry, /* the ds entry */
						       smods,
						       do_modify);
	    } else if (is_group) {
		winsync_plugin_call_pre_ad_mod_group_cb(prp->agmt,
							windows_private_get_raw_entry(prp->agmt),
							local_entry, /* the cooked ad entry */
							remote_entry, /* the ds entry */
							smods,
							do_modify);
	    }
	} else {
	    if (is_user) {
		winsync_plugin_call_pre_ds_mod_user_cb(prp->agmt,
						       windows_private_get_raw_entry(prp->agmt),
						       remote_entry, /* the cooked ad entry */
						       local_entry, /* the ds entry */
						       smods,
						       do_modify);
	    } else if (is_group) {
		winsync_plugin_call_pre_ds_mod_group_cb(prp->agmt,
							windows_private_get_raw_entry(prp->agmt),
							remote_entry, /* the cooked ad entry */
							local_entry, /* the ds entry */
							smods,
							do_modify);
	    }
	}

	if (slapi_is_loglevel_set(SLAPI_LOG_REPL) && *do_modify)
	{
		slapi_mods_dump(smods,"windows sync");
	}
	LDAPDebug( LDAP_DEBUG_TRACE, "<= windows_generate_update_mods: %d\n", retval, 0, 0 );
	return retval;
}

static int
windows_update_remote_entry(Private_Repl_Protocol *prp,Slapi_Entry *remote_entry,Slapi_Entry *local_entry)
{
    Slapi_Mods smods = {0};
	int retval = 0;
	int do_modify = 0;

    slapi_mods_init (&smods, 0);
	retval = windows_generate_update_mods(prp,local_entry,remote_entry,1,&smods,&do_modify);
	/* Now perform the modify if we need to */
	if (0 == retval && do_modify)
	{
		char dnbuf[BUFSIZ];
		const char *dn = slapi_sdn_get_dn(slapi_entry_get_sdn_const(remote_entry));
		slapi_log_error(SLAPI_LOG_REPL, windows_repl_plugin_name,
			"windows_update_remote_entry: modifying entry %s\n", escape_string(dn, dnbuf));

		retval = windows_conn_send_modify(prp->conn, slapi_sdn_get_dn(slapi_entry_get_sdn_const(remote_entry)),slapi_mods_get_ldapmods_byref(&smods), NULL,NULL);
	} else
	{
		char dnbuf[BUFSIZ];
		const char *dn = slapi_sdn_get_dn(slapi_entry_get_sdn_const(remote_entry));
		slapi_log_error(SLAPI_LOG_REPL, windows_repl_plugin_name,
			"no mods generated for remote entry: %s\n", escape_string(dn, dnbuf));
	}
    slapi_mods_done(&smods);
	return retval;
}

static int
windows_update_local_entry(Private_Repl_Protocol *prp,Slapi_Entry *remote_entry,Slapi_Entry *local_entry)
{
    Slapi_Mods smods = {0};
	int retval = 0;
	Slapi_PBlock *pb = NULL;
	int do_modify = 0;
	char *newsuperior = NULL;
	const char *newrdn = NULL;
	int is_user = 0, is_group = 0;
	const char *newdn = NULL;
	Slapi_RDN rdn = {0};

	windows_is_local_entry_user_or_group(local_entry, &is_user, &is_group);
	/* Compare the local and remote RDNs if it is a group */
	/* If they don't match, set it to newrdn. */
	if (is_group && strcmp(slapi_sdn_get_ndn(slapi_entry_get_sdn(local_entry)),
					slapi_sdn_get_ndn(slapi_entry_get_sdn(remote_entry)))) {
		newdn = slapi_sdn_get_dn(slapi_entry_get_sdn(remote_entry));
		slapi_rdn_set_dn(&rdn, newdn);
		newrdn = slapi_rdn_get_rdn(&rdn);
	}

	/* compare the parents */
	retval = windows_get_superior_change(prp,
										 slapi_entry_get_sdn(local_entry),
										 slapi_entry_get_sdn(remote_entry),
										 &newsuperior, 0 /* to_windows */);

	if (newsuperior || newrdn) {
		/* remote parent is different from the local parent */
		Slapi_PBlock *pb = slapi_pblock_new ();

		if (NULL == newrdn) {
			newdn = slapi_entry_get_dn_const(local_entry);
			slapi_rdn_set_dn(&rdn, newdn);
			newrdn = slapi_rdn_get_rdn(&rdn);
		}

    	/* rename entry */
		slapi_rename_internal_set_pb (pb,
				   slapi_sdn_get_dn(slapi_entry_get_sdn(local_entry)),
				   newrdn, newsuperior, 1 /* delete old RDNS */,
				   NULL /* controls */, NULL /* uniqueid */,
				   repl_get_plugin_identity(PLUGIN_MULTIMASTER_REPLICATION), 0);
		slapi_modrdn_internal_pb (pb);
		slapi_pblock_get(pb, SLAPI_PLUGIN_INTOP_RESULT, &retval);
		slapi_pblock_destroy (pb);
		slapi_ch_free_string(&newsuperior);
		slapi_rdn_done(&rdn);
		if (LDAP_SUCCESS != retval) {
			slapi_log_error(SLAPI_LOG_FATAL, windows_repl_plugin_name,
							"failed to rename entry (%s); "
							"LDAP error - %d\n", newdn, retval);
			return retval;
		}
	}

    slapi_mods_init (&smods, 0);

	retval = windows_generate_update_mods(prp,remote_entry,local_entry,0,&smods,&do_modify);
	/* Now perform the modify if we need to */
	if (0 == retval && do_modify)
	{
		int rc = 0;
		pb = slapi_pblock_new();
		if (pb)
		{
			char dnbuf[BUFSIZ];
			const char *dn = slapi_sdn_get_dn(slapi_entry_get_sdn_const(local_entry));
			slapi_log_error(SLAPI_LOG_REPL, windows_repl_plugin_name,
				"modifying entry: %s\n", escape_string(dn, dnbuf));
			slapi_modify_internal_set_pb (pb, slapi_entry_get_ndn(local_entry), slapi_mods_get_ldapmods_byref(&smods), NULL, NULL,
					repl_get_plugin_identity (PLUGIN_MULTIMASTER_REPLICATION), 0);
			slapi_modify_internal_pb (pb);		
			slapi_pblock_get (pb, SLAPI_PLUGIN_INTOP_RESULT, &rc);
			if (rc) 
			{
				slapi_log_error(SLAPI_LOG_FATAL, windows_repl_plugin_name,
					"windows_update_local_entry: failed to modify entry %s - error %d:%s\n",
					escape_string(dn, dnbuf), rc, ldap_err2string(rc));
			}
			slapi_pblock_destroy(pb);
		} else 
		{
			slapi_log_error(SLAPI_LOG_FATAL, windows_repl_plugin_name,
			"failed to make pb in windows_update_local_entry\n");
		}

	} else
	{
		char dnbuf[BUFSIZ];
		const char *dn = slapi_sdn_get_dn(slapi_entry_get_sdn_const(local_entry));
		slapi_log_error(SLAPI_LOG_REPL, windows_repl_plugin_name,
			"no mods generated for local entry: %s\n", escape_string(dn, dnbuf));
	}
    slapi_mods_done(&smods);
	return retval;
}

static int
windows_process_total_add(Private_Repl_Protocol *prp,Slapi_Entry *e, Slapi_DN* remote_dn, int missing_entry)
{
	int retval = 0;
	LDAPMod **entryattrs = NULL;
	Slapi_Entry *mapped_entry = NULL;
	char *password = NULL;
	const Slapi_DN* local_dn = NULL;
	int can_add = winsync_plugin_call_can_add_entry_to_ad_cb(prp->agmt, e, remote_dn);
	/* First map the entry */
	local_dn = slapi_entry_get_sdn_const(e);
	int is_user;
	if (missing_entry) {
		if (can_add) {
			retval = windows_create_remote_entry(prp, e, remote_dn, &mapped_entry, &password);
		} else {
			return retval; /* cannot add and no entry to modify */
		}
	}
	/* Convert entry to mods */
	if (0 == retval && mapped_entry) 
	{
		(void)slapi_entry2mods (mapped_entry , NULL /* &entrydn : We don't need it */, &entryattrs);
		slapi_entry_free(mapped_entry);
		mapped_entry = NULL;
		if (NULL == entryattrs)
		{
			slapi_log_error(SLAPI_LOG_FATAL, windows_repl_plugin_name,"%s: windows_replay_update: Cannot convert entry to LDAPMods.\n",agmt_get_long_name(prp->agmt));
			retval = CONN_LOCAL_ERROR;
		}
		else
		{
			windows_log_add_entry_remote(local_dn, remote_dn);
			retval = windows_conn_send_add(prp->conn, slapi_sdn_get_dn(remote_dn), entryattrs, NULL, NULL /* returned controls */);
			/* It's possible that the entry already exists in AD, in which case we fall back to modify it */
			if (retval)
			{
				slapi_log_error(SLAPI_LOG_FATAL, windows_repl_plugin_name,"%s: windows_replay_update: Cannot replay add operation.\n",agmt_get_long_name(prp->agmt));
			}
			ldap_mods_free(entryattrs, 1);
			entryattrs = NULL;

			windows_is_local_entry_user_or_group(e, &is_user, NULL);
			if ((retval == 0) && is_user) {
			    /* set the account control bits only for users */
			    retval = send_accountcontrol_modify(remote_dn, prp, missing_entry);
			}
		}
	} else
	{
		/* Entry already exists, need to mod it instead */
		Slapi_Entry *remote_entry = NULL;
		/* Get the remote entry */
		retval = windows_get_remote_entry(prp, remote_dn,&remote_entry);
		if (0 == retval && remote_entry) 
		{
			retval = windows_update_remote_entry(prp,remote_entry,e);
			/* Detect the case where the error is benign */
			if (retval)
			{
				int operation = 0;
				int error = 0;
				
				windows_conn_get_error(prp->conn, &operation, &error);
				if (windows_ignore_error_and_keep_going(error))
				{
					retval = CONN_OPERATION_SUCCESS;
				}
			}
		}
		if (remote_entry)
		{
			slapi_entry_free(remote_entry);
		}
	}
	slapi_ch_free_string(&password);
	return retval;
}

/* Entry point for the total protocol */
int windows_process_total_entry(Private_Repl_Protocol *prp,Slapi_Entry *e)
{
	int retval = 0;
	int is_ours = 0;
	Slapi_DN *remote_dn = NULL;
	int missing_entry = 0;
	const Slapi_DN *local_dn = slapi_entry_get_sdn_const(e);
	/* First check if the entry is for us */
	is_ours = is_subject_of_agreement_local(e, prp->agmt);
	slapi_log_error(SLAPI_LOG_REPL, repl_plugin_name,
		"%s: windows_process_total_entry: Looking dn=\"%s\" (%s)\n",
		agmt_get_long_name(prp->agmt), slapi_sdn_get_dn(slapi_entry_get_sdn_const(e)), is_ours ? "ours" : "not ours");
	if (is_ours) 
	{
		retval = map_entry_dn_outbound(e,&remote_dn,prp,&missing_entry,0 /* we don't want the GUID */);
		if (retval || NULL == remote_dn) 
		{
			slapi_log_error(SLAPI_LOG_FATAL, repl_plugin_name,
				"%s: windows_replay_update: failed map dn for total update dn=\"%s\"\n",
				agmt_get_long_name(prp->agmt), slapi_sdn_get_dn(local_dn));
			goto error;
		}
		retval = windows_process_total_add(prp,e,remote_dn,missing_entry);
	}
	if (remote_dn)
	{
		slapi_sdn_free(&remote_dn);
	}
error:
	return retval;
}

static int
windows_search_local_entry_by_uniqueid(Private_Repl_Protocol *prp, const char *uniqueid, char ** attrs, Slapi_Entry **ret_entry, int tombstone, void * component_identity, int is_global)
{
    Slapi_Entry **entries = NULL;
    Slapi_PBlock *int_search_pb = NULL;
    int rc = 0;
	char *filter_string = NULL;
	const Slapi_DN *local_subtree = NULL;
    
    *ret_entry = NULL;
	if (is_global) { /* Search from the suffix (rename case) */
		local_subtree = agmt_get_replarea(prp->agmt); 
	} else {
		local_subtree = windows_private_get_directory_subtree(prp->agmt);
	}

	/* Searching for tombstones can be expensive, so the caller needs to specify if
	 * we should search for a tombstone entry, or a normal entry. */
	if (tombstone) {
		filter_string = PR_smprintf("(&(objectclass=nsTombstone)(nsUniqueid=%s))", uniqueid);
	} else {
		filter_string = PR_smprintf("(&(|(objectclass=*)(objectclass=ldapsubentry))(nsUniqueid=%s))",uniqueid);
	}

    int_search_pb = slapi_pblock_new ();
	slapi_search_internal_set_pb ( int_search_pb,  slapi_sdn_get_dn(local_subtree), LDAP_SCOPE_SUBTREE, filter_string,
								   attrs ,
								   0 /* attrsonly */, NULL /* controls */,
								   NULL /* uniqueid */,
								   component_identity, 0 /* actions */ );
	slapi_search_internal_pb ( int_search_pb );
    slapi_pblock_get( int_search_pb, SLAPI_PLUGIN_INTOP_RESULT, &rc );
    if ( LDAP_SUCCESS == rc ) {
		slapi_pblock_get( int_search_pb, SLAPI_PLUGIN_INTOP_SEARCH_ENTRIES, &entries );
		if ( NULL != entries && NULL != entries[ 0 ]) {
			Slapi_Entry *temp_entry = NULL;
			temp_entry = entries[ 0 ];
			*ret_entry = slapi_entry_dup(temp_entry);
		} else {
			/* No entry there */
			rc = LDAP_NO_SUCH_OBJECT;
		}
    }
    slapi_free_search_results_internal(int_search_pb);
    slapi_pblock_destroy(int_search_pb);
	int_search_pb = NULL;
	if (filter_string)
	{
		PR_smprintf_free(filter_string);
	}

    if (is_global) slapi_sdn_free((Slapi_DN **)&local_subtree);
    return rc;
}

static int
windows_get_local_entry_by_uniqueid(Private_Repl_Protocol *prp,const char* uniqueid,Slapi_Entry **local_entry, int is_global)
{
	int retval = ENTRY_NOTFOUND;
	Slapi_Entry *new_entry = NULL;
	windows_search_local_entry_by_uniqueid( prp, uniqueid, NULL, &new_entry, 0, /* Don't search tombstones */
		repl_get_plugin_identity (PLUGIN_MULTIMASTER_REPLICATION), is_global);
	if (new_entry) 
	{
		*local_entry = new_entry;
		retval = 0;
	} 
	return retval;
}

static int
windows_get_local_tombstone_by_uniqueid(Private_Repl_Protocol *prp,const char* uniqueid,Slapi_Entry **local_entry)
{
	int retval = ENTRY_NOTFOUND;
	Slapi_Entry *new_entry = NULL;
	windows_search_local_entry_by_uniqueid( prp, uniqueid, NULL, &new_entry, 1, /* Search for tombstones */
			repl_get_plugin_identity (PLUGIN_MULTIMASTER_REPLICATION), 0);
	if (new_entry)
	{
		*local_entry = new_entry;
		retval = 0;
	}
	return retval;
}

static int
windows_get_local_entry(const Slapi_DN* local_dn,Slapi_Entry **local_entry)
{
	int retval = ENTRY_NOTFOUND;
	Slapi_Entry *new_entry = NULL;
	slapi_search_internal_get_entry( (Slapi_DN*)local_dn, NULL, &new_entry,
			repl_get_plugin_identity (PLUGIN_MULTIMASTER_REPLICATION));
	if (new_entry) 
	{
		*local_entry = new_entry;
		retval = 0;
	} 
	return retval;
}

static int 
windows_process_dirsync_entry(Private_Repl_Protocol *prp,Slapi_Entry *e, int is_total)
{
	Slapi_DN* local_sdn = NULL;
	int rc = 0;
	int retried = 0;
	Slapi_Entry *found_entry = NULL;

	/* deleted users are outside the 'correct container'. 
	They live in cn=deleted objects, windows_private_get_directory_subtree( prp->agmt) */

	if (is_tombstone(prp, e))
	{
		rc = map_tombstone_dn_inbound(e, &local_sdn, prp->agmt);
		if ((0 == rc) && local_sdn)
		{
			/* Go ahead and delte the local peer */
			rc = windows_delete_local_entry(local_sdn);
			slapi_sdn_free(&local_sdn);
		} else
		{
			slapi_log_error(SLAPI_LOG_REPL, windows_repl_plugin_name,"%s: windows_process_dirsync_entry: failed to map tombstone dn.\n",agmt_get_long_name(prp->agmt));
		}
	} else 
	{
		/* Is this entry one we should be interested in ? */
		if (is_subject_of_agreement_remote(e,prp->agmt)) 
		{
retry:
			/* First make its local DN */
			rc = map_entry_dn_inbound(e, &local_sdn, prp->agmt);
			if ((0 == rc) && local_sdn) 
			{
				Slapi_Entry *local_entry = NULL;
				/* Get the local entry if it exists */
				rc = windows_get_local_entry(local_sdn,&local_entry);
				if ((0 == rc) && local_entry) 
				{
					/* Since the entry exists we should now make it match the entry we received from AD */
					/* Actually we are better off simply fetching the entire entry from AD and using that 
					 * because otherwise we don't get all the attributes we need to make sense of it such as
					 * objectclass */
					Slapi_Entry *remote_entry = NULL;
					windows_get_remote_entry(prp,slapi_entry_get_sdn_const(e),&remote_entry);
					if (remote_entry)
					{
						/* We need to check for any deleted attrs from the dirsync entry
						 * and pass them into the newly fetched remote entry. */
						Slapi_Attr *attr = NULL;
						Slapi_Attr *rem_attr = NULL;
						entry_first_deleted_attribute(e, &attr);
						while (attr != NULL) {
							/* We need to dup the attr and add it to the remote entry.
							 * rem_attr is now owned by remote_entry, so don't free it */
							rem_attr = slapi_attr_dup(attr);
							if (rem_attr) {
								entry_add_deleted_attribute_wsi(remote_entry, rem_attr);
								rem_attr = NULL;
							}
							entry_next_deleted_attribute(e, &attr);
						}

						rc = windows_update_local_entry(prp, remote_entry, local_entry);
						slapi_entry_free(remote_entry);
						remote_entry = NULL;
					} else 
					{
						slapi_log_error(SLAPI_LOG_FATAL, windows_repl_plugin_name,"%s: windows_process_dirsync_entry: failed to fetch inbound entry.\n",agmt_get_long_name(prp->agmt));
					}
					slapi_entry_free(local_entry);
					if (rc) {
						/* Something bad happened */
						slapi_log_error(SLAPI_LOG_REPL, windows_repl_plugin_name,"%s: windows_process_dirsync_entry: failed to update inbound entry for %s.\n",agmt_get_long_name(prp->agmt),
							slapi_sdn_get_dn(slapi_entry_get_sdn_const(e)));
					}
				} else 
				{
					/* If it doesn't exist, try to make it */
					if (add_local_entry_allowed(prp,e))
					{
						windows_create_local_entry(prp,e,local_sdn);
					} else
					{
						slapi_log_error(SLAPI_LOG_REPL, windows_repl_plugin_name,"%s: windows_process_dirsync_entry: not allowed to add entry %s.\n",agmt_get_long_name(prp->agmt)
							, slapi_sdn_get_dn(slapi_entry_get_sdn_const(e)));
					}
				}
				slapi_sdn_free(&local_sdn);
			} else if (0 == retried) {
				/* We should try one more thing. */
				/* In case a remote entry is moved from the outside of scope of
			 	 * the agreement into the inside, the entry e only has
				 * attributes: parentguid, objectguid, instancetype, name.
			 	 * We search Windows with the dn and retry using the found 
				 * entry.
			 	 */
				ConnResult cres = 0;
				const char *searchbase = slapi_entry_get_dn_const(e);
				char *filter = "(objectclass=*)";

				retried = 1;
				cres = windows_search_entry_ext(prp->conn, (char*)searchbase, 
												filter, &found_entry, NULL, LDAP_SCOPE_BASE);
				if (0 == cres && found_entry) {
					/* 
					 * Entry e originally allocated in windows_dirsync_inc_run
					 * is freed in windows_dirsync_inc_run.  Assigning 
					 * found_entry to e does not break the logic.
					 * "found_entry" is freed at the end of this function.
					 */
					e = found_entry;
					goto retry;
				}
			} else {
				/* We should have been able to map the DN, so this is an error */
				slapi_log_error(SLAPI_LOG_REPL, windows_repl_plugin_name,
								"%s: windows_process_dirsync_entry: failed to map "
								"inbound entry %s - rc is %d dn is [%s].\n",
								agmt_get_long_name(prp->agmt),
								slapi_sdn_get_dn(slapi_entry_get_sdn_const(e)),
								rc,
								local_sdn ? slapi_sdn_get_dn(local_sdn) : "null");
			}
		} /* subject of agreement */
		else { /* The remote entry might be moved out of scope of agreement. */
			/* First make its local DN */
			rc = map_entry_dn_inbound(e, &local_sdn, prp->agmt);
			if ((0 == rc) && local_sdn) 
			{
				Slapi_Entry *local_entry = NULL;
				/* Get the local entry if it exists */
				rc = windows_get_local_entry(local_sdn, &local_entry);
				if ((0 == rc) && local_entry) 
				{
					/* Need to delete the local entry since the remote counter
					 * part is now moved out of scope of the agreement. */
					/* Since map_Entry_dn_oubound returned local_sdn,
					 * the entry is either user or group. */
					rc = windows_delete_local_entry(local_sdn);
					slapi_entry_free(local_entry);
				}
				slapi_sdn_free(&local_sdn);
			}
		}
	} /* is tombstone */
	slapi_entry_free(found_entry);
	return rc;
}

void 
windows_dirsync_inc_run(Private_Repl_Protocol *prp)
	{ 
	
	int rc = 0;
	int done = 0;

	LDAPDebug( LDAP_DEBUG_TRACE, "=> windows_dirsync_inc_run\n", 0, 0, 0 );
	while (!done) {

		Slapi_Entry *e = NULL;

		rc = send_dirsync_search(prp->conn);
		if (rc != CONN_OPERATION_SUCCESS)
		{
			slapi_log_error(SLAPI_LOG_FATAL, windows_repl_plugin_name,
				"failed to send dirsync search request: %d\n", rc);
			goto error;
		}

		while ( (e = windows_conn_get_search_result(prp->conn) ) != NULL)
		{
			rc = windows_process_dirsync_entry(prp,e,0);
			if (e) 
			{
				slapi_entry_free(e);
			}
		} /* While entry != NULL */
		if (!windows_private_dirsync_has_more(prp->agmt)) 
		{
			done = 1;
		}
	} /* While !done */
error:
	LDAPDebug( LDAP_DEBUG_TRACE, "<= windows_dirsync_inc_run\n", 0, 0, 0 );
}
<|MERGE_RESOLUTION|>--- conflicted
+++ resolved
@@ -2166,11 +2166,7 @@
 	 * mods to take prior mods into account when
 	 * determining what can be skipped. */
 	if (retval == 0) {
-<<<<<<< HEAD
-		slapi_entry_apply_mod(ad_entry, slapi_mod_get_ldapmod_byref(smod));
-=======
 		slapi_entry_apply_mod(ad_entry, (LDAPMod *)slapi_mod_get_ldapmod_byref(smod));
->>>>>>> ce1d30ad
 	}
 
 	return retval;
