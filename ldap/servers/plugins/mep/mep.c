/** BEGIN COPYRIGHT BLOCK
 * This Program is free software; you can redistribute it and/or modify it under
 * the terms of the GNU General Public License as published by the Free Software
 * Foundation; version 2 of the License.
 *
 * This Program is distributed in the hope that it will be useful, but WITHOUT
 * ANY WARRANTY; without even the implied warranty of MERCHANTABILITY or FITNESS
 * FOR A PARTICULAR PURPOSE. See the GNU General Public License for more details.
 *
 * You should have received a copy of the GNU General Public License along with
 * this Program; if not, write to the Free Software Foundation, Inc., 59 Temple
 * Place, Suite 330, Boston, MA 02111-1307 USA.
 *
 * In addition, as a special exception, Red Hat, Inc. gives You the additional
 * right to link the code of this Program with code not covered under the GNU
 * General Public License ("Non-GPL Code") and to distribute linked combinations
 * including the two, subject to the limitations in this paragraph. Non-GPL Code
 * permitted under this exception must only link to the code of this Program
 * through those well defined interfaces identified in the file named EXCEPTION
 * found in the source code files (the "Approved Interfaces"). The files of
 * Non-GPL Code may instantiate templates or use macros or inline functions from
 * the Approved Interfaces without causing the resulting work to be covered by
 * the GNU General Public License. Only Red Hat, Inc. may make changes or
 * additions to the list of Approved Interfaces. You must obey the GNU General
 * Public License in all respects for all of the Program code and other code used
 * in conjunction with the Program except the Non-GPL Code covered by this
 * exception. If you modify this file, you may extend this exception to your
 * version of the file, but you are not obligated to do so. If you do not wish to
 * provide this exception without modification, you must delete this exception
 * statement from your version and license this file solely under the GPL without
 * exception.
 *
 *
 * Copyright (C) 2010 Red Hat, Inc.
 * All rights reserved.
 * END COPYRIGHT BLOCK **/

#ifdef HAVE_CONFIG_H
#  include <config.h>
#endif

/*
 * Managed Entries Plug-in
 */
#include "mep.h"


/*
 * Plug-in globals
 */
static PRCList *g_mep_config = NULL;
static PRRWLock *g_mep_config_lock;

static void *_PluginID = NULL;
static Slapi_DN *_PluginDN = NULL;
static Slapi_DN *_ConfigAreaDN = NULL;
static int g_plugin_started = 0;

static Slapi_PluginDesc pdesc = { MEP_FEATURE_DESC,
                                  VENDOR,
                                  DS_PACKAGE_VERSION,
                                  MEP_PLUGIN_DESC };

/*
 * Plug-in management functions
 */
int mep_init(Slapi_PBlock * pb);
static int mep_start(Slapi_PBlock * pb);
static int mep_close(Slapi_PBlock * pb);
static int mep_postop_init(Slapi_PBlock * pb);
static int mep_internal_postop_init(Slapi_PBlock *pb);

/*
 * Operation callbacks (where the real work is done)
 */
static int mep_mod_post_op(Slapi_PBlock *pb);
static int mep_add_post_op(Slapi_PBlock *pb);
static int mep_del_post_op(Slapi_PBlock *pb);
static int mep_modrdn_post_op(Slapi_PBlock *pb);
static int mep_pre_op(Slapi_PBlock *pb, int modop);
static int mep_mod_pre_op(Slapi_PBlock *pb);
static int mep_add_pre_op(Slapi_PBlock *pb);
static int mep_del_pre_op(Slapi_PBlock *pb);
static int mep_modrdn_pre_op(Slapi_PBlock *pb);

/*
 * Config cache management functions
 */
static int mep_load_config();
static void mep_delete_config();
static int mep_parse_config_entry(Slapi_Entry * e, int apply);
static void mep_free_config_entry(struct configEntry ** entry);

/*
 * helpers
 */
static char *mep_get_dn(Slapi_PBlock * pb);
static Slapi_DN *mep_get_config_area();
static void mep_set_config_area(Slapi_DN *sdn);
static int mep_dn_is_config(char *dn);
static int mep_dn_is_template(char *dn);
static void mep_find_config(Slapi_Entry *e, struct configEntry **config);
static void mep_find_config_by_template_dn(const char *template_dn,
    struct configEntry **config);
static int mep_oktodo(Slapi_PBlock *pb);
static int mep_isrepl(Slapi_PBlock *pb);
static Slapi_Entry *mep_create_managed_entry(struct configEntry *config,
    Slapi_Entry *origin);
static void mep_add_managed_entry(struct configEntry *config,
    Slapi_Entry *origin);
static void mep_rename_managed_entry(Slapi_Entry *origin,
    char *new_dn, char *old_dn);
static Slapi_Mods *mep_get_mapped_mods(struct configEntry *config,
    Slapi_Entry *origin, char **mapped_dn);
static int mep_parse_mapped_attr(char *mapping, Slapi_Entry *origin,
    char **type, char **value);
static int mep_is_managed_entry(Slapi_Entry *e);
static int mep_is_mapped_attr(Slapi_Entry *template, char *type);
static int mep_has_tombstone_value(Slapi_Entry * e);

/*
 * Config cache locking functions
 */
void
mep_config_read_lock()
{
    PR_RWLock_Rlock(g_mep_config_lock);
}

void
mep_config_write_lock()
{
    PR_RWLock_Wlock(g_mep_config_lock);
}

void
mep_config_unlock()
{
    PR_RWLock_Unlock(g_mep_config_lock);
}


/*
 * Plugin identity functions
 */
void
mep_set_plugin_id(void *pluginID)
{
    _PluginID = pluginID;
}

void *
mep_get_plugin_id()
{
    return _PluginID;
}

void
mep_set_plugin_sdn(Slapi_DN *pluginDN)
{
    _PluginDN = pluginDN;
}

Slapi_DN *
mep_get_plugin_sdn()
{
    return _PluginDN;
}


/*
 * Plug-in initialization functions
 */
int
mep_init(Slapi_PBlock *pb)
{
    int status = 0;
    char *plugin_identity = NULL;

    slapi_log_error(SLAPI_LOG_TRACE, MEP_PLUGIN_SUBSYSTEM,
                    "--> mep_init\n");

    /* Store the plugin identity for later use.
     * Used for internal operations. */
    slapi_pblock_get(pb, SLAPI_PLUGIN_IDENTITY, &plugin_identity);
    PR_ASSERT(plugin_identity);
    mep_set_plugin_id(plugin_identity);

    /* Register callbacks */
    if (slapi_pblock_set(pb, SLAPI_PLUGIN_VERSION,
                         SLAPI_PLUGIN_VERSION_01) != 0 ||
        slapi_pblock_set(pb, SLAPI_PLUGIN_START_FN,
                         (void *) mep_start) != 0 ||
        slapi_pblock_set(pb, SLAPI_PLUGIN_CLOSE_FN,
                         (void *) mep_close) != 0 ||
        slapi_pblock_set(pb, SLAPI_PLUGIN_DESCRIPTION,
                         (void *) &pdesc) != 0 ||
        slapi_pblock_set(pb, SLAPI_PLUGIN_PRE_MODIFY_FN,
                         (void *) mep_mod_pre_op) != 0 ||
        slapi_pblock_set(pb, SLAPI_PLUGIN_PRE_ADD_FN,
                         (void *) mep_add_pre_op) != 0 ||
        slapi_pblock_set(pb, SLAPI_PLUGIN_PRE_DELETE_FN,
                         (void *) mep_del_pre_op) != 0 ||
        slapi_pblock_set(pb, SLAPI_PLUGIN_PRE_MODRDN_FN,
                         (void *) mep_modrdn_pre_op) != 0 ||
        slapi_register_plugin("internalpostoperation",  /* op type */
                              1,        /* Enabled */
                              "mep_init",   /* this function desc */
                              mep_internal_postop_init,  /* init func */
                              MEP_INT_POSTOP_DESC,      /* plugin desc */
                              NULL,     /* ? */
                              plugin_identity   /* access control */
        ) ||
        slapi_register_plugin("postoperation",  /* op type */
                              1,        /* Enabled */
                              "mep_init",   /* this function desc */
                              mep_postop_init,  /* init func for post op */
                              MEP_POSTOP_DESC,      /* plugin desc */
                              NULL,     /* ? */
                              plugin_identity   /* access control */
        )
        ) {
        slapi_log_error(SLAPI_LOG_FATAL, MEP_PLUGIN_SUBSYSTEM,
                        "mep_init: failed to register plugin\n");
        status = -1;
    }

    slapi_log_error(SLAPI_LOG_TRACE, MEP_PLUGIN_SUBSYSTEM,
                    "<-- mep_init\n");
    return status;
}

static int
mep_internal_postop_init(Slapi_PBlock *pb)
{
    int status = 0;

    if (slapi_pblock_set(pb, SLAPI_PLUGIN_VERSION,
                         SLAPI_PLUGIN_VERSION_01) != 0 ||
        slapi_pblock_set(pb, SLAPI_PLUGIN_DESCRIPTION,
                         (void *) &pdesc) != 0 ||
        slapi_pblock_set(pb, SLAPI_PLUGIN_INTERNAL_POST_ADD_FN,
                         (void *) mep_add_post_op) != 0 ||
        slapi_pblock_set(pb, SLAPI_PLUGIN_INTERNAL_POST_DELETE_FN,
                         (void *) mep_del_post_op) != 0 ||
        slapi_pblock_set(pb, SLAPI_PLUGIN_INTERNAL_POST_MODIFY_FN,
                         (void *) mep_mod_post_op) != 0 ||
        slapi_pblock_set(pb, SLAPI_PLUGIN_INTERNAL_POST_MODRDN_FN,
                         (void *) mep_modrdn_post_op) != 0) {
        slapi_log_error(SLAPI_LOG_FATAL, MEP_PLUGIN_SUBSYSTEM,
                        "mep_internal_postop_init: failed to register plugin\n");
        status = -1;
    }
 
    return status;
}

static int
mep_postop_init(Slapi_PBlock *pb)
{
    int status = 0;

    if (slapi_pblock_set(pb, SLAPI_PLUGIN_VERSION,
                         SLAPI_PLUGIN_VERSION_01) != 0 ||
        slapi_pblock_set(pb, SLAPI_PLUGIN_DESCRIPTION,
                         (void *) &pdesc) != 0 ||
        slapi_pblock_set(pb, SLAPI_PLUGIN_POST_ADD_FN,
                         (void *) mep_add_post_op) != 0 ||
        slapi_pblock_set(pb, SLAPI_PLUGIN_POST_DELETE_FN,
                         (void *) mep_del_post_op) != 0 ||
        slapi_pblock_set(pb, SLAPI_PLUGIN_POST_MODIFY_FN,
                         (void *) mep_mod_post_op) != 0 ||
        slapi_pblock_set(pb, SLAPI_PLUGIN_POST_MODRDN_FN,
                         (void *) mep_modrdn_post_op) != 0) {
        slapi_log_error(SLAPI_LOG_FATAL, MEP_PLUGIN_SUBSYSTEM,
                        "mep_postop_init: failed to register plugin\n");
        status = -1;
    }

    return status;
}


/*
 * mep_start()
 *
 * Creates config lock and loads config cache.
 */
static int
mep_start(Slapi_PBlock * pb)
{
    char *plugindn = NULL;
    char *config_area = NULL;

    slapi_log_error(SLAPI_LOG_TRACE, MEP_PLUGIN_SUBSYSTEM,
                    "--> mep_start\n");

    /* Check if we're already started */
    if (g_plugin_started) {
        goto done;
    }

    g_mep_config_lock = PR_NewRWLock(PR_RWLOCK_RANK_NONE, "mep_config");

    if (!g_mep_config_lock) {
        slapi_log_error(SLAPI_LOG_FATAL, MEP_PLUGIN_SUBSYSTEM,
                        "mep_start: lock creation failed\n");

        return -1;
    }

    /*
     * Get the plug-in target dn from the system
     * and store it for future use. */
    slapi_pblock_get(pb, SLAPI_TARGET_DN, &plugindn);
    if (NULL == plugindn || 0 == strlen(plugindn)) {
        slapi_log_error(SLAPI_LOG_PLUGIN, MEP_PLUGIN_SUBSYSTEM,
                        "mep_start: unable to retrieve plugin dn\n");
        return -1;
    }

    mep_set_plugin_sdn(slapi_sdn_new_dn_byref(plugindn));

    /* Set the alternate config area if one is defined. */
    slapi_pblock_get(pb, SLAPI_PLUGIN_CONFIG_AREA, &config_area);
    if (config_area) {
        mep_set_config_area(slapi_sdn_new_dn_byval(config_area));
    }

    /*
     * Load the config cache
     */
    g_mep_config = (PRCList *)slapi_ch_calloc(1, sizeof(struct configEntry));
    PR_INIT_CLIST(g_mep_config);

    if (mep_load_config() != 0) {
        slapi_log_error(SLAPI_LOG_FATAL, MEP_PLUGIN_SUBSYSTEM,
                        "mep_start: unable to load plug-in configuration\n");
        return -1;
    }

    g_plugin_started = 1;
    slapi_log_error(SLAPI_LOG_PLUGIN, MEP_PLUGIN_SUBSYSTEM,
                    "managed entries plug-in: ready for service\n");
    slapi_log_error(SLAPI_LOG_TRACE, MEP_PLUGIN_SUBSYSTEM,
                    "<-- mep_start\n");

done:
    return 0;
}

/*
 * mep_close()
 *
 * Cleans up the config cache.
 */
static int
mep_close(Slapi_PBlock * pb)
{
    slapi_log_error(SLAPI_LOG_TRACE, MEP_PLUGIN_SUBSYSTEM,
                    "--> mep_close\n");

    if (!g_plugin_started) {
        goto done;
    }

    mep_config_write_lock();
    g_plugin_started = 0;
    mep_delete_config();
    mep_config_unlock();

    slapi_ch_free((void **)&g_mep_config);
    slapi_sdn_free(&_PluginDN);
    slapi_sdn_free(&_ConfigAreaDN);

    /* We explicitly don't destroy the config lock here.  If we did,
     * there is the slight possibility that another thread that just
     * passed the g_plugin_started check is about to try to obtain
     * a reader lock.  We leave the lock around so these threads
     * don't crash the process.  If we always check the started
     * flag again after obtaining a reader lock, no free'd resources
     * will be used. */

<<<<<<< HEAD
    /* We explicitly don't destroy the config lock here.  If we did,
     * there is the slight possibility that another thread that just
     * passed the g_plugin_started check is about to try to obtain
     * a reader lock.  We leave the lock around so these threads
     * don't crash the process.  If we always check the started
     * flag again after obtaining a reader lock, no free'd resources
     * will be used. */

=======
>>>>>>> ce1d30ad
done:
    slapi_log_error(SLAPI_LOG_TRACE, MEP_PLUGIN_SUBSYSTEM,
                    "<-- mep_close\n");

    return 0;
}

PRCList *
mep_get_config()
{
    return g_mep_config;
}

/* 
 * config looks like this
 * - cn=Managed Entries,cn=plugins,cn=config
 * --- cn=user private groups,...
 * --- cn=etc,...
 */
static int
mep_load_config()
{
    int status = 0;
    int result;
    int i;
    Slapi_PBlock *search_pb;
    Slapi_Entry **entries = NULL;

    slapi_log_error(SLAPI_LOG_TRACE, MEP_PLUGIN_SUBSYSTEM,
                    "--> mep_load_config\n");

    /* Clear out any old config. */
    mep_config_write_lock();
    mep_delete_config();

    search_pb = slapi_pblock_new();

    /* If an alternate config area is configured, find
     * the config entries that are beneath it, otherwise
     * we load the entries beneath our top-level plug-in
     * config entry. */
    if (mep_get_config_area()) {
        /* Find the config entries beneath the alternate config area. */
        slapi_log_error(SLAPI_LOG_PLUGIN, MEP_PLUGIN_SUBSYSTEM,
                        "mep_load_config: Looking for config entries "
                        "beneath \"%s\".\n", slapi_sdn_get_ndn(mep_get_config_area()));
        slapi_search_internal_set_pb(search_pb, slapi_sdn_get_ndn(mep_get_config_area()),
                                     LDAP_SCOPE_SUBTREE, "objectclass=*",
                                     NULL, 0, NULL, NULL, mep_get_plugin_id(), 0);
    } else {
        /* Find the config entries beneath our plugin entry. */
        slapi_log_error(SLAPI_LOG_PLUGIN, MEP_PLUGIN_SUBSYSTEM,
                        "mep_load_config: Looking for config entries "
                        "beneath \"%s\".\n", slapi_sdn_get_ndn(mep_get_plugin_sdn()));
        slapi_search_internal_set_pb(search_pb, slapi_sdn_get_ndn(mep_get_plugin_sdn()),
                                     LDAP_SCOPE_SUBTREE, "objectclass=*",
                                     NULL, 0, NULL, NULL, mep_get_plugin_id(), 0);
    }

    slapi_search_internal_pb(search_pb);
    slapi_pblock_get(search_pb, SLAPI_PLUGIN_INTOP_RESULT, &result);

    if (LDAP_SUCCESS != result) {
        if (mep_get_config_area() && (result == LDAP_NO_SUCH_OBJECT)) {
            slapi_log_error(SLAPI_LOG_PLUGIN, MEP_PLUGIN_SUBSYSTEM,
                            "mep_load_config: Config container \"%s\" does "
                            "not exist.\n", slapi_sdn_get_ndn(mep_get_config_area()));
            goto cleanup;
        } else {
            status = -1;
            goto cleanup;
        }
    }

    slapi_pblock_get(search_pb, SLAPI_PLUGIN_INTOP_SEARCH_ENTRIES,
                     &entries);

    /* Loop through all of the entries we found and parse them. */
    for (i = 0; entries && (entries[i] != NULL); i++) {
        /* We don't care about the status here because we may have
         * some invalid config entries, but we just want to continue
         * looking for valid ones. */
        mep_parse_config_entry(entries[i], 1);
    }

  cleanup:
    slapi_free_search_results_internal(search_pb);
    slapi_pblock_destroy(search_pb);
    mep_config_unlock();
    slapi_log_error(SLAPI_LOG_TRACE, MEP_PLUGIN_SUBSYSTEM,
                    "<-- mep_load_config\n");

    return status;
}

/*
 * mep_parse_config_entry()
 *
 * Parses a single config entry.  If apply is non-zero, then
 * we will load and start using the new config.  You can simply
 * validate config without making any changes by setting apply
 * to 0.
 *
 * Returns 0 if the entry is valid and -1 if it is invalid.
 */
static int
mep_parse_config_entry(Slapi_Entry * e, int apply)
{
    char *value;
    struct configEntry *entry = NULL;
    struct configEntry *config_entry;
    PRCList *list;
    int entry_added = 0;
    int ret = 0;

    slapi_log_error(SLAPI_LOG_TRACE, MEP_PLUGIN_SUBSYSTEM,
                    "--> mep_parse_config_entry\n");

    /* If this is the main plug-in
     * config entry, just bail. */
    if ((slapi_sdn_compare(mep_get_plugin_sdn(), slapi_entry_get_sdn(e)) == 0) ||
        (mep_get_config_area() && (slapi_sdn_compare(mep_get_config_area(),
        slapi_entry_get_sdn(e)) == 0))) {
        ret = -1;
        goto bail;
    }

    entry = (struct configEntry *)slapi_ch_calloc(1, sizeof(struct configEntry));
    if (NULL == entry) {
        ret = -1;
        goto bail;
    }

    value = slapi_entry_get_ndn(e);
    if (value) {
        entry->dn = slapi_ch_strdup(value);
    } else {
        slapi_log_error(SLAPI_LOG_FATAL, MEP_PLUGIN_SUBSYSTEM,
                        "mep_parse_config_entry: Error "
                        "reading dn from config entry\n");
        ret = -1;
        goto bail;
    }

    slapi_log_error(SLAPI_LOG_CONFIG, MEP_PLUGIN_SUBSYSTEM,
                    "----------> dn [%s]\n", entry->dn);

    /* Load the origin scope */
    value = slapi_entry_attr_get_charptr(e, MEP_SCOPE_TYPE);
    if (value) {
        entry->origin_scope = value;
    } else {
        slapi_log_error(SLAPI_LOG_FATAL, MEP_PLUGIN_SUBSYSTEM,
                        "mep_parse_config_entry: The %s config "
                        "setting is required for config entry \"%s\".\n",
                        MEP_SCOPE_TYPE, entry->dn);
        ret = -1;
        goto bail;
    }

    /* Load the origin filter */
    value = slapi_entry_attr_get_charptr(e, MEP_FILTER_TYPE);
    if (value) {
        /* Convert to a Slapi_Filter to improve performance. */
        if (NULL == (entry->origin_filter = slapi_str2filter(value))) {
            slapi_log_error(SLAPI_LOG_FATAL, MEP_PLUGIN_SUBSYSTEM ,
                "mep_parse_config_entry: Invalid search filter in "
                "%s config setting for config entry \"%s\" "
                "(filter = \"%s\").\n", MEP_FILTER_TYPE, entry->dn, value);
            ret = -1;
        }

        slapi_ch_free_string(&value);

        if (ret != 0) {
            goto bail;
        }
    } else {
        slapi_log_error(SLAPI_LOG_FATAL, MEP_PLUGIN_SUBSYSTEM,
                        "mep_parse_config_entry: The %s config "
                        "setting is required for config entry \"%s\".\n",
                        MEP_FILTER_TYPE, entry->dn);
        ret = -1;
        goto bail;
    }

    /* Load the managed base */
    value = slapi_entry_attr_get_charptr(e, MEP_MANAGED_BASE_TYPE);
    if (value) {
        entry->managed_base = value; 
    } else {
        slapi_log_error(SLAPI_LOG_FATAL, MEP_PLUGIN_SUBSYSTEM,
                        "mep_parse_config_entry: The %s config "
                        "setting is required for config entry \"%s\".\n",
                        MEP_MANAGED_BASE_TYPE, entry->dn);
        ret = -1;
        goto bail;
    }

    /* Load the managed template */
    value = slapi_entry_attr_get_charptr(e, MEP_MANAGED_TEMPLATE_TYPE);
    if (value) {
        Slapi_Entry *test_entry = NULL;
        Slapi_DN *template_sdn = NULL;

        entry->template_dn = value; 

        /*  Fetch the managed entry template */
        template_sdn = slapi_sdn_new_dn_byref(entry->template_dn);
        slapi_search_internal_get_entry(template_sdn, 0,
                &entry->template_entry, mep_get_plugin_id());
        slapi_sdn_free(&template_sdn);

        if (entry->template_entry == NULL) {
            slapi_log_error(SLAPI_LOG_FATAL, MEP_PLUGIN_SUBSYSTEM,
                            "mep_parse_config_entry: The managed entry "
                            "template \"%s\" does not exist.  Please "
                            "add it or correct the %s config setting for "
                            "config entry \"%s\"\n", entry->template_dn,
                            MEP_MANAGED_TEMPLATE_TYPE, entry->dn);
            ret = -1;
            goto bail;
        }

        /* Validate the template entry by creating a test managed
         * entry and running a schema check on it */
        test_entry = mep_create_managed_entry(entry, NULL);
        if (test_entry == NULL) {
            slapi_log_error(SLAPI_LOG_FATAL, MEP_PLUGIN_SUBSYSTEM,
                            "mep_parse_config_entry: Unable to create "
                            "a test managed entry from managed entry "
                            "template \"%s\".  Please check the template "
                            "entry for errors.\n", entry->template_dn);
            ret = -1;
            goto bail;
        }

        if (slapi_entry_schema_check(NULL, test_entry) != 0) {
            slapi_log_error(SLAPI_LOG_FATAL, MEP_PLUGIN_SUBSYSTEM,
                            "mep_parse_config_entry: Test managed "
                            "entry created from managed entry template "
                            "\"%s\" violates the schema.  Please check "
                            "the template entry for schema errors.\n",
                            entry->template_dn);
            slapi_entry_free(test_entry);
            ret = -1;
            goto bail;
        }

        /* Dispose of the test entry */
        slapi_entry_free(test_entry);

    } else {
        slapi_log_error(SLAPI_LOG_FATAL, MEP_PLUGIN_SUBSYSTEM,
                        "mep_parse_config_entry: The %s config "
                        "setting is required for config entry \"%s\".\n",
                        MEP_MANAGED_TEMPLATE_TYPE, entry->dn);
        ret = -1;
        goto bail;
    }

    /* If we were only called to validate config, we can
     * just bail out before applying the config changes */
    if (apply == 0) {
        goto bail;
    }

    /* Add the config object to the list.  We order by scope. */
    if (!PR_CLIST_IS_EMPTY(g_mep_config)) {
        list = PR_LIST_HEAD(g_mep_config);
        while (list != g_mep_config) {
            config_entry = (struct configEntry *) list;

            /* If the config entry we are adding has a scope that is
             * a child of the scope of the current list item, we insert
             * the entry before that list item. */
            if (slapi_dn_issuffix(entry->origin_scope, config_entry->origin_scope)) {
                PR_INSERT_BEFORE(&(entry->list), list);
                slapi_log_error(SLAPI_LOG_CONFIG, MEP_PLUGIN_SUBSYSTEM,
                                "store [%s] before [%s] \n", entry->dn,
                                config_entry->dn);

                entry_added = 1;
                break;
            }

            list = PR_NEXT_LINK(list);

            /* If we hit the end of the list, add to the tail. */
            if (g_mep_config == list) {
                PR_INSERT_BEFORE(&(entry->list), list);
                slapi_log_error(SLAPI_LOG_CONFIG, MEP_PLUGIN_SUBSYSTEM,
                                "store [%s] at tail\n", entry->dn);

                entry_added = 1;
                break;
            }
        }
    } else {
        /* first entry */
        PR_INSERT_LINK(&(entry->list), g_mep_config);
        slapi_log_error(SLAPI_LOG_CONFIG, MEP_PLUGIN_SUBSYSTEM,
                        "store [%s] at head \n", entry->dn);

        entry_added = 1;
    }

  bail:
    if (0 == entry_added) {
        /* Don't log error if we weren't asked to apply config */
        if ((apply != 0) && (entry != NULL)) {
            slapi_log_error(SLAPI_LOG_FATAL, MEP_PLUGIN_SUBSYSTEM,
                            "mep_parse_config_entry: Invalid config entry "
                            "[%s] skipped\n", entry->dn);
        }
        mep_free_config_entry(&entry);
    } else {
        ret = 0;
    }

    slapi_log_error(SLAPI_LOG_TRACE, MEP_PLUGIN_SUBSYSTEM,
                    "<-- mep_parse_config_entry\n");

    return ret;
}

static void
mep_free_config_entry(struct configEntry ** entry)
{
    struct configEntry *e = *entry;

    if (e == NULL)
        return;

    if (e->dn) {
        slapi_log_error(SLAPI_LOG_CONFIG, MEP_PLUGIN_SUBSYSTEM,
                        "freeing config entry [%s]\n", e->dn);
        slapi_ch_free_string(&e->dn);
    }

    if (e->origin_scope) {
        slapi_ch_free_string(&e->origin_scope);
    }

    if (e->origin_filter) {
        slapi_filter_free(e->origin_filter, 1);
    }

    if (e->managed_base) {
        slapi_ch_free_string(&e->managed_base);
    }

    if (e->template_dn) {
        slapi_ch_free_string(&e->template_dn);
    }

    if (e->template_entry) {
        slapi_entry_free(e->template_entry);
    }

    slapi_ch_free((void **) entry);
}

static void
mep_delete_configEntry(PRCList *entry)
{
    PR_REMOVE_LINK(entry);
    mep_free_config_entry((struct configEntry **) &entry);
}

static void
mep_delete_config()
{
    PRCList *list;

    /* Delete the config cache. */
    while (!PR_CLIST_IS_EMPTY(g_mep_config)) {
        list = PR_LIST_HEAD(g_mep_config);
        mep_delete_configEntry(list);
    }

    return;
}


/*
 * Helper functions
 */
static char *
mep_get_dn(Slapi_PBlock * pb)
{
    char *dn = 0;
    slapi_log_error(SLAPI_LOG_TRACE, MEP_PLUGIN_SUBSYSTEM,
                    "--> mep_get_dn\n");

    if (slapi_pblock_get(pb, SLAPI_TARGET_DN, &dn)) {
        slapi_log_error(SLAPI_LOG_FATAL, MEP_PLUGIN_SUBSYSTEM,
                        "mep_get_dn: failed to get dn of changed entry");
        goto bail;
    }

  bail:
    slapi_log_error(SLAPI_LOG_TRACE, MEP_PLUGIN_SUBSYSTEM,
                    "<-- mep_get_dn\n");

    return dn;
}

static void
mep_set_config_area(Slapi_DN *sdn)
{
    _ConfigAreaDN = sdn;
}

static Slapi_DN *
mep_get_config_area()
{
    return _ConfigAreaDN;
}

/*
 * mep_dn_is_config()
 *
 * Checks if dn is a managed entries config entry.
 */
static int
mep_dn_is_config(char *dn)
{
    int ret = 0;
    Slapi_DN *sdn = NULL;

    slapi_log_error(SLAPI_LOG_TRACE, MEP_PLUGIN_SUBSYSTEM,
                    "--> mep_dn_is_config\n");

    if (dn == NULL) {
        goto bail;
    }

    sdn = slapi_sdn_new_dn_byref(dn);

    /* If an alternate config area is configured, treat it's child
     * entries as config entries.  If the alternate config area is
     * not configured, treat children of the top-level plug-in
     * config entry as our config entries. */
    if (mep_get_config_area()) {
        if (slapi_sdn_issuffix(sdn, mep_get_config_area()) &&
            slapi_sdn_compare(sdn, mep_get_config_area())) {
            ret = 1;
        }
    } else {
        if (slapi_sdn_issuffix(sdn, mep_get_plugin_sdn()) &&
            slapi_sdn_compare(sdn, mep_get_plugin_sdn())) {
            ret = 1;
        }
    }

bail:
    slapi_sdn_free(&sdn);
    slapi_log_error(SLAPI_LOG_TRACE, MEP_PLUGIN_SUBSYSTEM,
                    "<-- mep_dn_is_config\n");

    return ret;
}

/*
 * mep_dn_is_template()
 *
 * Checks if dn is a managed entries template.
 */
static int
mep_dn_is_template(char *dn)
{
    int ret = 0;
    PRCList *list = NULL;
    Slapi_DN *config_sdn = NULL;
    Slapi_DN *sdn = slapi_sdn_new_dn_byref(dn);

    if (!PR_CLIST_IS_EMPTY(g_mep_config)) {
        list = PR_LIST_HEAD(g_mep_config);
        while (list != g_mep_config) {
            config_sdn = slapi_sdn_new_dn_byref(((struct configEntry *)list)->template_dn);

            if (slapi_sdn_compare(config_sdn, sdn) == 0) {
                ret = 1;
                slapi_sdn_free(&config_sdn);
                break;
            } else {
                list = PR_NEXT_LINK(list);
                slapi_sdn_free(&config_sdn);
            }
        }
    }

    slapi_sdn_free(&sdn);

    return ret;
}

/*
 * mep_find_config()
 *
 * Finds the appropriate config entry for a given entry
 * by checking if the entry meets the origin scope and
 * filter requirements of any config entry.  A read lock
 * must be held on the config before calling this function.
 * The configEntry that is returned is a pointer to the
 * actual config entry in the config cache.  It should not
 * be modified in any way.  The read lock should not be
 * released until you are finished with the config entry
 * that is returned.
 *
 * Returns NULL if no applicable config entry is found.
 */
static void
mep_find_config(Slapi_Entry *e, struct configEntry **config)
{
    PRCList *list = NULL;
    char *dn = NULL;

    *config = NULL;

    if (e && !PR_CLIST_IS_EMPTY(g_mep_config)) {
        dn = slapi_entry_get_dn(e);

        list = PR_LIST_HEAD(g_mep_config);
        while (list != g_mep_config) {

            /* See if the dn is within the scope of this config entry
             * in addition to matching the origin filter. */
            if (slapi_dn_issuffix(dn, ((struct configEntry *)list)->origin_scope) &&
                (slapi_filter_test_simple(e, ((struct configEntry *)list)->origin_filter) == 0)) {
                *config = (struct configEntry *)list;
                break;
            }

            list = PR_NEXT_LINK(list);
        }
    }
}

/*
 * mep_find_config_by_template_dn()
 *
 * Finds the config entry associated with a particular
 * template dn.  A read lock must be held on the config
 * before calling this function.  The configEntry that
 * us returned is a pointer to the actual config entry
 * in the config cache.  It should not be modified in
 * any way.  The read lock should not be released until
 * you are finished with the config entry that is returned.
 *
 * Returns NULL if no applicable config entry is found.
 */
static void
mep_find_config_by_template_dn(const char *template_dn,
    struct configEntry **config)
{
    PRCList *list = NULL;
    Slapi_DN *config_sdn = NULL;
    Slapi_DN *template_sdn = slapi_sdn_new_dn_byref(template_dn);

    *config = NULL;

    if (!PR_CLIST_IS_EMPTY(g_mep_config)) {
        list = PR_LIST_HEAD(g_mep_config);
        while (list != g_mep_config) {
            config_sdn = slapi_sdn_new_dn_byref(((struct configEntry *)list)->template_dn);

            if (slapi_sdn_compare(config_sdn, template_sdn) == 0) {
                *config = (struct configEntry *)list;
                slapi_sdn_free(&config_sdn);
                break;
            } else {
                list = PR_NEXT_LINK(list);
                slapi_sdn_free(&config_sdn);
            }
        }
    }

    slapi_sdn_free(&template_sdn);
}

/*
 * mep_oktodo()
 *
 * Check if we want to process this operation.  We need to be
 * sure that the operation succeeded.
 */
static int
mep_oktodo(Slapi_PBlock *pb)
{
    int ret = 1;
    int oprc = 0;

    slapi_log_error( SLAPI_LOG_TRACE, MEP_PLUGIN_SUBSYSTEM,
                 "--> mep_oktodo\n" );

    if(slapi_pblock_get(pb, SLAPI_PLUGIN_OPRETURN, &oprc) != 0) {
        slapi_log_error( SLAPI_LOG_FATAL, MEP_PLUGIN_SUBSYSTEM,
                "mep_oktodo: could not get parameters\n" );
        ret = -1;
    }

    /* This plugin should only execute if the operation succeeded. */
    if(oprc != 0) {
        ret = 0;
    }

    slapi_log_error( SLAPI_LOG_TRACE, MEP_PLUGIN_SUBSYSTEM,
                 "<-- mep_oktodo\n" );

    return ret;
}

/*
 * mep_isrepl()
 *
 * Returns 1 if the operation associated with pb
 * is a replicated op.  Returns 0 otherwise.
 */
static int
mep_isrepl(Slapi_PBlock *pb)
{
    int is_repl = 0;

    slapi_log_error( SLAPI_LOG_TRACE, MEP_PLUGIN_SUBSYSTEM,
                 "--> mep_isrepl\n" );

    slapi_pblock_get(pb, SLAPI_IS_REPLICATED_OPERATION, &is_repl);

    slapi_log_error( SLAPI_LOG_TRACE, MEP_PLUGIN_SUBSYSTEM,
                 "<-- mep_isrepl\n" );

    return is_repl;
}

/*
 * mep_create_managed_entry()
 *
 * Creates a managed entry from a specified template and origin
 * entry.  If an origin entry is not passed in, the values of
 * mapped attributes will not be filled in and the addition of
 * a backlink to the origin is not added.  This is useful for
 * creating a test managed entry for template validation.
 */
static Slapi_Entry *
mep_create_managed_entry(struct configEntry *config, Slapi_Entry *origin)
{
    Slapi_Entry *managed_entry = NULL;
    Slapi_Entry *template = NULL;
    char *rdn_type = NULL;
    char **vals = NULL;
    char *type = NULL;
    char *value = NULL;
    Slapi_Value *sval = NULL;
    int found_rdn_map = 0;
    int i = 0;
    int err = 0;

    /* If no template was supplied, there's nothing we can do. */
    if ((config == NULL) || (config->template_entry == NULL)) {
        return NULL;
    } else {
        template = config->template_entry;
    }

    /* Ensure that a RDN type was specified in the template. */
    if ((rdn_type = slapi_entry_attr_get_charptr(template, MEP_RDN_ATTR_TYPE)) == NULL) {
        slapi_log_error( SLAPI_LOG_FATAL, MEP_PLUGIN_SUBSYSTEM,
                    "mep_create_managed_entry: The %s config attribute "
                    "was not found in template \"%s\".  This attribute "
                    "is required.\n", MEP_RDN_ATTR_TYPE, config->template_dn);
        err = 1;
        goto done;
    }

    /* Create the entry to be returned. */
    managed_entry = slapi_entry_alloc();
    slapi_entry_init(managed_entry, NULL, NULL);

    /* Add all of the static attributes from the template to the newly
     * created managed entry. */
    vals = slapi_entry_attr_get_charray(template, MEP_STATIC_ATTR_TYPE);
    for (i = 0; vals && vals[i]; ++i) {
        struct berval bvtype = {0, NULL}, bvvalue = {0, NULL};
        int freeval = 0;
        if (slapi_ldif_parse_line(vals[i], &bvtype, &bvvalue, &freeval) != 0) {
            slapi_log_error( SLAPI_LOG_FATAL, MEP_PLUGIN_SUBSYSTEM,
                        "mep_create_managed_entry: Value for %s config setting  "
                        "is not in the correct format in template \"%s\". "
                        "(value: \"%s\")\n", MEP_STATIC_ATTR_TYPE,
                        config->template_dn, vals[i]);
            err = 1;
            goto done;
        } else {
            /* Create a berval and add the value to the entry. */
            sval = slapi_value_new_berval(&bvvalue);
            slapi_entry_add_value(managed_entry, bvtype.bv_val, sval);
            slapi_value_free(&sval);

            /* Set type and value to NULL so they don't get
             * free'd by mep_parse_mapped_attr(). */
            if (freeval) {
                slapi_ch_free_string(&bvvalue.bv_val);
            }
            type = NULL;
            value = NULL;
        }
    }

    /* Clear out vals so we can use them again */
    slapi_ch_array_free(vals);

    /* Add the mapped attributes to the newly created managed entry. */
    vals = slapi_entry_attr_get_charray(template, MEP_MAPPED_ATTR_TYPE);
    for (i = 0; vals && vals[i]; ++i) {
        if (mep_parse_mapped_attr(vals[i], origin, &type, &value) == 0) {
            /* Add the attribute to the managed entry. */
            slapi_entry_add_string(managed_entry, type, value);

            /* Check if this type is the RDN type. */
            if (slapi_attr_type_cmp(type, rdn_type, SLAPI_TYPE_CMP_EXACT) == 0) {
                found_rdn_map = 1;
            }

            slapi_ch_free_string(&type);
            slapi_ch_free_string(&value);
        } else {
            slapi_log_error( SLAPI_LOG_FATAL, MEP_PLUGIN_SUBSYSTEM,
                    "mep_create_managed_entry: Error parsing mapped attribute "
                    "in template \"%s\".\n", config->template_dn);
            err = 1;
            goto done;
        }
    }

    /* The RDN attribute must be a mapped attribute.  If we didn't find it,
     * we need to bail. */
    if (!found_rdn_map) {
        slapi_log_error( SLAPI_LOG_FATAL, MEP_PLUGIN_SUBSYSTEM,
                        "mep_create_managed_entry: The RDN type \"%s\" "
                        "was not found as a mapped attribute in template "
                        "\"%s\".  It must be a mapped attribute.\n",
                        rdn_type, config->template_dn);
        err = 1;
        goto done;
    } else {
        /* Build the DN and set it in the entry. */
        char *dn = NULL;
        char *rdn_val = NULL;

        /* If an origin entry was supplied, the RDN value will be
         * the mapped value.  If no origin entry was supplied, the
         * value will be the mapping rule from the template. */
        rdn_val = slapi_entry_attr_get_charptr(managed_entry, rdn_type);

        /* Create the DN using the mapped RDN value
         * and the base specified in the config. */
        dn = slapi_create_dn_string("%s=%s,%s", rdn_type, rdn_val, config->managed_base);

        slapi_ch_free_string(&rdn_val);

        if (dn != NULL) {
            slapi_sdn_set_dn_passin(slapi_entry_get_sdn(managed_entry), dn);
        } else {
            slapi_log_error( SLAPI_LOG_FATAL, MEP_PLUGIN_SUBSYSTEM,
                            "mep_create_managed_entry: Error setting DN "
                            "in managed entry based off of template entry "
                            "\"%s\" (origin entry \"%s\").\n",
                            config->template_dn,
                            origin ? slapi_entry_get_dn(origin) : "NULL");
            err = 1;
            goto done;
        }
    }

    /* If an origin entry was supplied, set a backpointer to the
     * origin in the managed entry. */
    if (origin) {
        slapi_entry_add_string(managed_entry,
                SLAPI_ATTR_OBJECTCLASS, MEP_MANAGED_OC);
        slapi_entry_add_string(managed_entry, MEP_MANAGED_BY_TYPE,
                slapi_entry_get_dn(origin));
    }

  done:
    slapi_ch_array_free(vals);
    slapi_ch_free_string(&rdn_type);

    if (err != 0) {
        slapi_entry_free(managed_entry);
        managed_entry = NULL;
    }

    return managed_entry;
}

/*
 * mep_add_managed_entry()
 *
 * Creates and adds a managed entry to the database.  The
 * origin entry will also be modified to add a link to the
 * newly created managed entry.
 */
static void
mep_add_managed_entry(struct configEntry *config,
    Slapi_Entry *origin)
{
    Slapi_Entry *managed_entry = NULL;
    char *managed_dn = NULL;
    Slapi_PBlock *mod_pb = slapi_pblock_new();
    int result = LDAP_SUCCESS;

    /* Create the managed entry */
    slapi_log_error(SLAPI_LOG_PLUGIN, MEP_PLUGIN_SUBSYSTEM,
                    "mep_add_managed_entry: Creating a managed "
                    "entry from origin entry \"%s\" using "
                    "config \"%s\".\n", slapi_entry_get_dn(origin),
                    config->dn);
    managed_entry = mep_create_managed_entry(config, origin);
    if (managed_entry == NULL) {
        slapi_log_error(SLAPI_LOG_FATAL, MEP_PLUGIN_SUBSYSTEM,
                    "mep_add_managed_entry: Unable to create a managed "
                    "entry from origin entry \"%s\" using config "
                    "\"%s\".\n", slapi_entry_get_dn(origin), config->dn);
    } else {
        /* Copy the managed entry DN to use when
         * creating the pointer attribute. */
        managed_dn = slapi_ch_strdup(slapi_entry_get_dn(managed_entry));

        /* Add managed entry to db.  The entry will be consumed. */
        slapi_log_error(SLAPI_LOG_PLUGIN, MEP_PLUGIN_SUBSYSTEM,
                    "Adding managed entry \"%s\" for origin "
                    "entry \"%s\"\n.", managed_dn, slapi_entry_get_dn(origin));
        slapi_add_entry_internal_set_pb(mod_pb, managed_entry, NULL,
                                        mep_get_plugin_id(), 0);
        slapi_add_internal_pb(mod_pb);
        slapi_pblock_get(mod_pb, SLAPI_PLUGIN_INTOP_RESULT, &result);

        if (result != LDAP_SUCCESS) {
            slapi_log_error(SLAPI_LOG_FATAL, MEP_PLUGIN_SUBSYSTEM,
                        "mep_add_managed_entry: Unable to add managed "
                        "entry \"%s\" for origin entry \"%s\" (%s).\n",
                        managed_dn, slapi_entry_get_dn(origin),
                        ldap_err2string(result));
        } else {
            /* Add forward link to origin entry. */
            LDAPMod oc_mod;
            LDAPMod pointer_mod;
            LDAPMod *mods[3];
            char *oc_vals[2];
            char *pointer_vals[2];

            /* Clear out the pblock for reuse. */
            slapi_pblock_init(mod_pb);

            /* Add the origin entry objectclass. */
            oc_vals[0] = MEP_ORIGIN_OC;
            oc_vals[1] = 0;
            oc_mod.mod_op = LDAP_MOD_ADD;
            oc_mod.mod_type = SLAPI_ATTR_OBJECTCLASS;
            oc_mod.mod_values = oc_vals;

            /* Add a pointer to the managed entry. */
            pointer_vals[0] = managed_dn;
            pointer_vals[1] = 0;
            pointer_mod.mod_op = LDAP_MOD_ADD;
            pointer_mod.mod_type = MEP_MANAGED_ENTRY_TYPE;
            pointer_mod.mod_values = pointer_vals;

            mods[0] = &oc_mod;
            mods[1] = &pointer_mod;
            mods[2] = 0;

            /* Perform the modify operation. */
            slapi_log_error(SLAPI_LOG_PLUGIN, MEP_PLUGIN_SUBSYSTEM,
                    "Adding %s pointer to \"%s\" in entry \"%s\"\n.",
                    MEP_MANAGED_ENTRY_TYPE, managed_dn, slapi_entry_get_dn(origin));
            slapi_modify_internal_set_pb(mod_pb, slapi_entry_get_dn(origin),
                                         mods, 0, 0, mep_get_plugin_id(), 0);
            slapi_modify_internal_pb(mod_pb);
            slapi_pblock_get(mod_pb, SLAPI_PLUGIN_INTOP_RESULT, &result);

            if (result != LDAP_SUCCESS) {
                slapi_log_error(SLAPI_LOG_FATAL, MEP_PLUGIN_SUBSYSTEM,
                            "mep_add_managed_entry: Unable to add pointer to "
                            "managed entry \"%s\" in origin entry \"%s\" "
                            "(%s).\n", managed_dn, slapi_entry_get_dn(origin),
                            ldap_err2string(result));
            }
        }
    }

    slapi_ch_free_string(&managed_dn);
    slapi_pblock_destroy(mod_pb);
}

/* mep_rename_managed_entry()
 *
 * Renames a managed entry and updates the pointer in the
 * origin entry.
 */
static void mep_rename_managed_entry(Slapi_Entry *origin,
    char *new_dn, char *old_dn)
{
    Slapi_RDN *srdn = slapi_rdn_new();
    Slapi_PBlock *mep_pb = slapi_pblock_new();
    LDAPMod mod;
    LDAPMod *mods[2];
    char *vals[2];
    int result = LDAP_SUCCESS;

    /* Just bail if any of our parameters are NULL. */
    if (origin == NULL || new_dn == NULL || old_dn == NULL) {
        goto bail;
    }

    /* Create new RDN */
    slapi_rdn_set_dn(srdn, new_dn);

    /* Rename the managed entry. */
    slapi_rename_internal_set_pb(mep_pb, old_dn,
                                 slapi_rdn_get_rdn(srdn),
                                 NULL, 1, NULL, NULL, mep_get_plugin_id(), 0);
    slapi_modrdn_internal_pb(mep_pb);
    slapi_pblock_get(mep_pb, SLAPI_PLUGIN_INTOP_RESULT, &result);

    if (result != LDAP_SUCCESS) {
        slapi_log_error(SLAPI_LOG_FATAL, MEP_PLUGIN_SUBSYSTEM,
                    "mep_rename_managed_entry: Unable to rename managed "
                    "entry \"%s\" to \"%s\" (%s).\n", old_dn,
                    new_dn, ldap_err2string(result));
    } else {
        /* Clear out the pblock for reuse. */
        slapi_pblock_init(mep_pb);

        /* Update the link to the managed entry in the origin entry. */
        vals[0] = new_dn;
        vals[1] = 0;
        mod.mod_op = LDAP_MOD_REPLACE;
        mod.mod_type = MEP_MANAGED_ENTRY_TYPE;
        mod.mod_values = vals;
        mods[0] = &mod;
        mods[1] = 0;

        /* Perform the modify operation. */
        slapi_log_error(SLAPI_LOG_PLUGIN, MEP_PLUGIN_SUBSYSTEM,
                "mep_rename_managed_entry: Updating %s pointer to "
                "\"%s\" in entry \"%s\"\n.", MEP_MANAGED_ENTRY_TYPE,
                vals[0], slapi_entry_get_dn(origin));
        slapi_modify_internal_set_pb(mep_pb, slapi_entry_get_dn(origin), mods,
                                     0, 0, mep_get_plugin_id(), 0);
        slapi_modify_internal_pb(mep_pb);
        slapi_pblock_get(mep_pb, SLAPI_PLUGIN_INTOP_RESULT, &result);

        if (result != LDAP_SUCCESS) {
            slapi_log_error(SLAPI_LOG_FATAL, MEP_PLUGIN_SUBSYSTEM,
                    "mep_rename_managed_entry: Unable to update %s "
                    "pointer in entry \"%s\" (%s).\n", MEP_MANAGED_ENTRY_TYPE,
                    slapi_entry_get_dn(origin), ldap_err2string(result));
        }
    }

bail:
    slapi_rdn_free(&srdn);
    slapi_pblock_destroy(mep_pb);
}

/*
 * mep_get_mapped_mods()
 *
 * Creates the modifications needed to update the mapped values
 * in a managed entry.  It is up to the caller to free the
 * returned mods when it is finished using them.
 */
static Slapi_Mods *mep_get_mapped_mods(struct configEntry *config,
    Slapi_Entry *origin, char **mapped_dn)
{
    Slapi_Mods *smods = NULL;
    Slapi_Entry *template = NULL;
    Slapi_Attr *attr = NULL;
    char **vals = NULL;
    char *type = NULL;
    char *value = NULL;
    char *rdn_type = NULL;
    int i = 0;

    /* If no template was supplied, there's nothing we can do. */
    if (origin == NULL || config == NULL || config->template_entry == NULL) {
        return NULL;
    } else {
        template = config->template_entry;
    }

    /* See how many mods we will have and initialize the smods. */
    if (slapi_entry_attr_find(config->template_entry, MEP_MAPPED_ATTR_TYPE, &attr) == 0) {
        int numvals = 0;

        slapi_attr_get_numvalues(attr, &numvals);
        smods = slapi_mods_new();
        slapi_mods_init(smods, numvals);
    }

    /* Find the the RDN type for the managed entry. */
    if ((rdn_type = slapi_entry_attr_get_charptr(template, MEP_RDN_ATTR_TYPE)) == NULL) {
        slapi_log_error( SLAPI_LOG_FATAL, MEP_PLUGIN_SUBSYSTEM,
                "mep_get_mapped_mods: Error getting RDN type from tempate "
                "\"%s\".\n", config->template_dn);
        slapi_mods_free(&smods);
        goto bail;
    }

    /* Go through the template and find the mapped attrs. */
    vals = slapi_entry_attr_get_charray(template, MEP_MAPPED_ATTR_TYPE);
    for (i = 0; vals && vals[i]; ++i) {
        if (mep_parse_mapped_attr(vals[i], origin, &type, &value) == 0) {
            /* Don't attempt to modify the RDN type, but create
             * the mapped DN if requested.  It is up to the caller
             * to free the returned DN. */
            if (slapi_attr_type_cmp(type, rdn_type, SLAPI_TYPE_CMP_EXACT) == 0) {
                if (mapped_dn) {
                    *mapped_dn = slapi_create_dn_string("%s=%s,%s", rdn_type,
                            value, config->managed_base);
                }
            } else {
                /* Add a modify that replaces all values with the new value. */
                slapi_mods_add_string(smods, LDAP_MOD_REPLACE, type, value);
            }
            slapi_ch_free_string(&type);
            slapi_ch_free_string(&value);
        } else {
            slapi_log_error( SLAPI_LOG_FATAL, MEP_PLUGIN_SUBSYSTEM,
                    "mep_get_mapped_mods: Error parsing mapped attribute "
                    "in template \"%s\".\n", config->template_dn);
            slapi_mods_free(&smods);
            goto bail;
        }
    }

  bail:
    slapi_ch_free_string(&rdn_type);
    slapi_ch_array_free(vals);

    return smods;
}

/*
 * mep_parse_mapped_attr()
 *
 * Parses a mapped attribute setting from a template and
 * fills in the type and value based off of the origin
 * entry.  If an origin entry is not supplied, the value
 * is simply the mapping rule.
 */
static int
mep_parse_mapped_attr(char *mapping, Slapi_Entry *origin,
    char **type, char **value)
{
    int ret = 0;
    char *p = NULL;
    char *pre_str = NULL;
    char *post_str = NULL;
    char *end = NULL;
    char *var_start = NULL;
    char *map_type = NULL;

    /* Clear out any existing type or value. */
    slapi_ch_free_string(type);
    slapi_ch_free_string(value);

    /* split out the type from the value (use the first ':') */
    if ((p = strchr(mapping, ':')) == NULL) {
        slapi_log_error( SLAPI_LOG_FATAL, MEP_PLUGIN_SUBSYSTEM,
                        "mep_parse_mapped_attr: Value for mapped attribute "
                        "is not in the correct format. (value: \"%s\").\n", 
                        mapping);
        ret = 1;
        goto bail;
    }

    /* Ensure the type is not empty. */
    if (p == mapping) {
        slapi_log_error( SLAPI_LOG_FATAL, MEP_PLUGIN_SUBSYSTEM,
                        "mep_parse_mapped_attr: Value for mapped attribute "
                        "is not in the correct format. The type is missing. "
                        "(value: \"%s\").\n",
                        mapping);
        ret = 1;
        goto bail;
    }

    /* Terminate the type so we can use it as a string. */
    *p = '\0';

    /* Duplicate the type to be returned. */
    *type = slapi_ch_strdup(mapping);

    /* Advance p to point to the beginning of the value. */
    p++;
    while (*p == ' ') {
        p++;
    }

    pre_str = p;

    /* Make end point to the last character that we want in the value. */
    end = p + strlen(p) - 1;

    /* Find the variable that we need to substitute. */
    for (; p <= end; p++) {
        if (*p == '$') {
            if (p == end) {
                slapi_log_error( SLAPI_LOG_FATAL, MEP_PLUGIN_SUBSYSTEM,
                                "mep_parse_mapped_attr: Invalid mapped "
                                "attribute value for type \"%s\".\n", mapping);
                ret = 1;
                goto bail;
            }

            if (*(p + 1) == '$') {
                /* This is an escaped $.  Eliminate the escape character
                 * to prevent if from being a part of the value. */
                p++;
                memmove(p, p+1, end-(p+1)+1);
                *end = '\0';
                end--;
            } else {
                int quoted = 0;

                /* We found a variable.  Terminate the pre
                 * string and process the variable. */
                *p = '\0';
                p++;

                /* Check if the variable name is quoted.  If it is, we skip past
                 * the quoting brace to avoid putting it in the mapped value. */
                if (*p == '{') {
                    quoted = 1;
                    if (p < end) {
                        p++;
                    } else {
                        slapi_log_error( SLAPI_LOG_FATAL, MEP_PLUGIN_SUBSYSTEM,
                                        "mep_parse_mapped_attr: Invalid mapped "
                                        "attribute value for type \"%s\".\n", mapping);
                        ret = 1;
                        goto bail;
                    }
                }

                /* We should be pointing at the variable name now. */
                var_start = p;

                /* Move the pointer to the end of the variable name.  We
                 * stop at the first character that is not legal for use
                 * in an attribute description. */
                while ((p < end) && IS_ATTRDESC_CHAR(*p)) {
                    p++;
                }

                /* If the variable is quoted and this is not a closing
                 * brace, there is a syntax error in the mapping rule. */
                if (quoted && (*p != '}')) {
                        slapi_log_error( SLAPI_LOG_FATAL, MEP_PLUGIN_SUBSYSTEM,
                                        "mep_parse_mapped_attr: Invalid mapped "
                                        "attribute value for type \"%s\".\n", mapping);
                        ret = 1;
                        goto bail;
                }

                /* Check for a missing variable name. */
                if (p == var_start) {
                    break;
                }

                if (p == end) {
                    /* Set the map type.  In this case, p could be
                     * pointing at either the last character of the
                     * map type, or at the first character after the
                     * map type.  If the character is valid for use
                     * in an attribute description, we consider it
                     * to be a part of the map type. */
                    if (IS_ATTRDESC_CHAR(*p)) {
                        map_type = strndup(var_start, p - var_start + 1);
                        /* There is no post string. */
                        post_str = NULL;
                    } else {
                        map_type = strndup(var_start, p - var_start);
                        post_str = p;
                    }
                } else {
                    /* Set the map type.  In this case, p is pointing
                     * at the first character after the map type. */
                    map_type = strndup(var_start, p - var_start);

                    /* If the variable is quoted, don't include
                     * the closing brace in the post string. */
                    if (quoted) {
                        post_str = p+1;
                    } else {
                        post_str = p;
                    }
                }

                /* Process the post string to remove any escapes. */
                for (p = post_str; p && (p <= end); p++) {
                    if (*p == '$') {
                        if ((p == end) || (*(p+1) != '$')) {
                            slapi_log_error( SLAPI_LOG_FATAL, MEP_PLUGIN_SUBSYSTEM,
                                        "mep_parse_mapped_attr: Invalid mapped "
                                        "attribute value for type \"%s\".\n", mapping);
                            ret = 1;
                            goto bail;
                        } else {
                            /* This is an escaped '$'.  Remove the escape char. */
                            p++;
                            memmove(p, p+1, end-(p+1)+1);
                            *end = '\0';
                            end--;
                        }
                    }
                }

                /* We only support a single variable, so we're done. */
                break;
            }
        }
    }

    if (map_type) {
        if (origin) {
            char *map_val = NULL;
            int freeit = 0;

            /* If the map type is dn, fetch the origin dn. */
            if (slapi_attr_type_cmp(map_type, "dn", SLAPI_TYPE_CMP_EXACT) == 0) {
                map_val = slapi_entry_get_ndn(origin);
            } else {
                map_val = slapi_entry_attr_get_charptr(origin, map_type);
                freeit = 1;
            }

            if (map_val) {
                /* Create the new mapped value. */
                *value = slapi_ch_smprintf("%s%s%s", pre_str,
                                           map_val, post_str ? post_str : "");
                if (freeit) {
                    slapi_ch_free_string(&map_val);
                }
            } else {
                slapi_log_error( SLAPI_LOG_FATAL, MEP_PLUGIN_SUBSYSTEM,
                    "mep_parse_mapped_attr: Mapped attribute \"%s\" "
                    "is not present in origin entry \"%s\".  Please "
                    "correct template to only map attributes "
                    "required by the schema.\n", map_type,
                    slapi_entry_get_dn(origin));
                ret = 1;
                goto bail;
            }
        } else {
            /* Just use the mapping since we have no origin entry. */
            *value = slapi_ch_smprintf("%s$%s%s", pre_str, map_type,
                                      post_str);
        }
    } else {
        slapi_log_error( SLAPI_LOG_FATAL, MEP_PLUGIN_SUBSYSTEM,
                "mep_parse_mapped_attr: No variable found in "
                "mapped attribute value for type \"%s\".\n",
                mapping);
        ret = 1;
        goto bail;
    }

  bail:
    slapi_ch_free_string(&map_type);

    if (ret != 0) {
        slapi_ch_free_string(type);
        slapi_ch_free_string(value);
    }

    return ret;
}


/*
 * mep_is_managed_entry()
 *
 * Returns 1 if the entry is a managed entry, 0 otherwise.
 * The check is performed by seeing if the managed entry
 * objectclass is present.
 */
static int
mep_is_managed_entry(Slapi_Entry *e)
{
    int ret = 0;
    Slapi_Attr *attr = NULL;
    struct berval bv;

    bv.bv_val = MEP_MANAGED_OC;
    bv.bv_len = strlen(bv.bv_val);

    if (e && (slapi_entry_attr_find(e, SLAPI_ATTR_OBJECTCLASS, &attr) == 0)) {
        if (slapi_attr_value_find(attr, &bv) == 0) {
            ret = 1;
        }
    }

    return ret;
}

/*
 * mep_is_mapped_attr()
 *
 * Checks if type is defined as a mapped attribute in template.
 */
static int
mep_is_mapped_attr(Slapi_Entry *template, char *type)
{
    int ret = 0;
    int i = 0;
    char **vals = NULL;
    char *map_type = NULL;
    char *value = NULL;

    if (template && type) {
        vals = slapi_entry_attr_get_charray(template, MEP_MAPPED_ATTR_TYPE);
        for (i = 0; vals && vals[i]; ++i) {
            if (mep_parse_mapped_attr(vals[i], NULL, &map_type, &value) == 0) {
                if (slapi_attr_type_cmp(map_type, type, SLAPI_TYPE_CMP_EXACT) == 0) {
                    ret = 1;
                }

                slapi_ch_free_string(&map_type);
                slapi_ch_free_string(&value);

                /* If we found a match, we're done. */
                if (ret == 1) {
                    break;
                }
            }
        }

        slapi_ch_array_free(vals);
    }

    return ret;
}

/*
 * Operation callback functions
 */

/*
 * mep_pre_op()
 *
 * Checks if an operation is modifying the managed 
 * entries config and validates the config changes.
 */
static int
mep_pre_op(Slapi_PBlock * pb, int modop)
{
    char *dn = 0;
    Slapi_Entry *e = 0;
    Slapi_Mods *smods = 0;
    LDAPMod **mods;
    int free_entry = 0;
    char *errstr = NULL;
    struct configEntry *config = NULL;
    void *caller_id = NULL;
    int ret = 0;

    slapi_log_error(SLAPI_LOG_TRACE, MEP_PLUGIN_SUBSYSTEM,
                    "--> mep_pre_op\n");

    /* Just bail if we aren't ready to service requests yet. */
    if (!g_plugin_started)
        goto bail;

    /* See if we're calling ourselves. */
    slapi_pblock_get (pb, SLAPI_PLUGIN_IDENTITY, &caller_id);

    if (0 == (dn = mep_get_dn(pb)))
        goto bail;

    if (mep_dn_is_config(dn)) {
        /* Validate config changes, but don't apply them.
         * This allows us to reject invalid config changes
         * here at the pre-op stage.  Applying the config
         * needs to be done at the post-op stage. */

        if (LDAP_CHANGETYPE_ADD == modop) {
            slapi_pblock_get(pb, SLAPI_ADD_ENTRY, &e);

        } else if (LDAP_CHANGETYPE_MODIFY == modop) {
            /* Fetch the entry being modified so we can
             * create the resulting entry for validation. */
            Slapi_DN *tmp_dn = slapi_sdn_new_dn_byref(dn);
            if (tmp_dn) {
                slapi_search_internal_get_entry(tmp_dn, 0, &e, mep_get_plugin_id());
                slapi_sdn_free(&tmp_dn);
                free_entry = 1;
            }

            /* If the entry doesn't exist, just bail and
             * let the server handle it. */
            if (e == NULL) {
                goto bail;
            }

            /* Grab the mods. */
            slapi_pblock_get(pb, SLAPI_MODIFY_MODS, &mods);
            smods = slapi_mods_new();
            slapi_mods_init_byref(smods, mods);

            /* Apply the  mods to create the resulting entry. */
            if (mods && (slapi_entry_apply_mods(e, mods) != LDAP_SUCCESS)) {
                /* The mods don't apply cleanly, so we just let this op go
                 * to let the main server handle it. */
                goto bailmod;
            }

        } else {
            /* Refuse other operations. */
            ret = LDAP_UNWILLING_TO_PERFORM;
            errstr = slapi_ch_smprintf("Not a valid operation.");
            goto bail;
        }

        if (mep_parse_config_entry(e, 0) != 0) {
            /* Refuse the operation if config parsing failed. */
            ret = LDAP_UNWILLING_TO_PERFORM;
            if (LDAP_CHANGETYPE_ADD == modop) {
                errstr = slapi_ch_smprintf("Not a valid managed entries configuration entry.");
            } else {
                errstr = slapi_ch_smprintf("Changes result in an invalid "
                                           "managed entries configuration.");
            }
        }
    } else {
        /* Check if an active template entry is being updated.  If so, validate it. */
        mep_config_read_lock();

        /* Bail out if the plug-in close function was just called. */
        if (!g_plugin_started) {
            mep_config_unlock();
            goto bail;
        }

        mep_find_config_by_template_dn(dn, &config);
        if (config) {
            Slapi_Entry *test_entry = NULL;
            struct configEntry *config_copy = NULL;
            Slapi_DN *tmp_dn = NULL;

            config_copy = (struct configEntry *)slapi_ch_calloc(1, sizeof(struct configEntry));

            /* Make a temporary copy of the config to use for validation. */
            config_copy->dn = slapi_ch_strdup(config->dn);
            config_copy->managed_base = slapi_ch_strdup(config->managed_base);
            config_copy->template_dn = slapi_ch_strdup(config->template_dn);

            /* Reject attempts to delete or rename an active template.
             * Validate changes to an active template. */
            switch (modop) {
            case LDAP_CHANGETYPE_DELETE:
                errstr = slapi_ch_smprintf("Deleting an active managed "
                                           "entries template is not allowed. "
                                           "Delete the associated config "
                                           "entry first.");
                ret = LDAP_UNWILLING_TO_PERFORM;
                break;
            case LDAP_CHANGETYPE_MODDN:
                errstr = slapi_ch_smprintf("Renaming an active managed "
                                           "entries template is not allowed. "
                                           "Create a new template and modify "
                                           "the associated config entry instead.");
                ret = LDAP_UNWILLING_TO_PERFORM;
                break;
            case LDAP_CHANGETYPE_MODIFY: 
                tmp_dn = slapi_sdn_new_dn_byref(dn);

                /* Fetch the existing template entry. */
                if (tmp_dn) {
                    slapi_search_internal_get_entry(tmp_dn, 0, &e, mep_get_plugin_id());
                    slapi_sdn_free(&tmp_dn);
                    free_entry = 1;
                }

                /* If the entry doesn't exist, we just skip
                 * validation and let the server handle it. */
                if (e) {
                    /* Grab the mods. */
                    slapi_pblock_get(pb, SLAPI_MODIFY_MODS, &mods);
                    smods = slapi_mods_new();
                    slapi_mods_init_byref(smods, mods);

                    /* Apply the  mods to create the resulting entry. */
                    if (mods && (slapi_entry_apply_mods(e, mods) == LDAP_SUCCESS)) {
                        /* Set the resulting template in the config copy.
                         * The ownership of the resulting entry is handed
                         * over to the config copy. */
                        config_copy->template_entry = e;
                        e = NULL;

                        /* Validate the changed template. */
                        test_entry = mep_create_managed_entry(config_copy, NULL);
                        if (test_entry == NULL) {
                            errstr = slapi_ch_smprintf("Changes result in an invalid "
                                                       "managed entries template.");
                            ret = LDAP_UNWILLING_TO_PERFORM;
                        } else if (slapi_entry_schema_check(NULL, test_entry) != 0) {
                            errstr = slapi_ch_smprintf("Changes result in an invalid "
                                                       "managed entries template due "
                                                       "to a schema violation.");
                            ret = LDAP_UNWILLING_TO_PERFORM;
                        }
                    }
                }

                /* Dispose of the test entry */
                slapi_entry_free(test_entry);
                break;
            }

            /* Free the config copy */
            mep_free_config_entry(&config_copy);
        }
        mep_config_unlock();

        /* If replication, just bail. */
        if (mep_isrepl(pb)) {
            goto bailmod;
        }

        /* Check if a managed entry is being deleted or
         * renamed and reject if it's not being done by
         * this plugin. */
        if (((modop == LDAP_CHANGETYPE_DELETE) || (modop == LDAP_CHANGETYPE_MODDN) ||
            (modop == LDAP_CHANGETYPE_MODIFY)) && (caller_id != mep_get_plugin_id())) {
            Slapi_DN *tmp_dn = slapi_sdn_new_dn_byref(dn);
            Slapi_Entry *origin_e = NULL;
            Slapi_Mod *smod = NULL;
            Slapi_Mod *next_mod = NULL;
            char *origin_dn = NULL;
            Slapi_DN *origin_sdn = NULL;

            /* Fetch the target entry. */
            if (tmp_dn) {
                /* Free any existing entry so we don't leak it. */
                if (e && free_entry) {
                    slapi_entry_free(e);
                }

                slapi_search_internal_get_entry(tmp_dn, 0, &e, mep_get_plugin_id());
                slapi_sdn_free(&tmp_dn);
                free_entry = 1;
            }

            if (e && mep_is_managed_entry(e)) {
                if (modop == LDAP_CHANGETYPE_MODIFY) {
                    /* Fetch the origin entry so we can locate the config template. */
                    origin_dn = slapi_entry_attr_get_charptr(e, MEP_MANAGED_BY_TYPE);
                    if (origin_dn) {
                        origin_sdn = slapi_sdn_new_dn_byref(origin_dn);
                        slapi_search_internal_get_entry(origin_sdn, 0,
                                &origin_e, mep_get_plugin_id());
                        slapi_sdn_free(&origin_sdn);
                    }

                    if (origin_e) {
                        /* Fetch the config. */
                        mep_config_read_lock();

                        /* Bail out if the plug-in close function was just called. */
                        if (!g_plugin_started) {
                            mep_config_unlock();
                            goto bail;
                        }

                        mep_find_config(origin_e, &config);

                        if (config) {
                            /* Get the mods if we haven't already. */
                            if (smods == NULL) {
                                slapi_pblock_get(pb, SLAPI_MODIFY_MODS, &mods);
                                smods = slapi_mods_new();
                                slapi_mods_init_byref(smods, mods);
                            }

                            next_mod = slapi_mod_new();
                            smod = slapi_mods_get_first_smod(smods, next_mod);
                            while(smod) {
                                char *type = (char *)slapi_mod_get_type(smod);

                                /* If this is a mapped attribute, reject the op. */
                                if (mep_is_mapped_attr(config->template_entry, type)) {
                                    errstr = slapi_ch_smprintf("Modifying a mapped attribute "
                                                       " in a managed entry is not allowed. "
                                                       "The \"%s\" attribute is mapped for "
                                                       "this entry.", type);
                                    ret = LDAP_UNWILLING_TO_PERFORM;
                                    break;
                                }

                                slapi_mod_done(next_mod);
                                smod = slapi_mods_get_next_smod(smods, next_mod);
                            }

                            slapi_mod_free(&next_mod);
                        } else {
                            slapi_log_error(SLAPI_LOG_FATAL, MEP_PLUGIN_SUBSYSTEM,
                                        "mep_pre_op: Unable to fetch config for "
                                        "origin entry \"%s\".\n", origin_dn);
                        }

                        slapi_entry_free(origin_e);
                        mep_config_unlock();
                    } else {
                        slapi_log_error(SLAPI_LOG_FATAL, MEP_PLUGIN_SUBSYSTEM,
                                    "mep_pre_op: Unable to fetch origin entry "
                                    "\"%s\".\n", origin_dn);
                    }

                    slapi_ch_free_string(&origin_dn);
                } else {
                    errstr = slapi_ch_smprintf("%s a managed entry is not allowed. "
                                           "It needs to be manually unlinked first.",
                                           modop == LDAP_CHANGETYPE_DELETE ? "Deleting"
                                           : "Renaming");
                    ret = LDAP_UNWILLING_TO_PERFORM;
                }
            }
        }
    }

  bailmod:
    /* Clean up smods. */
    if (LDAP_CHANGETYPE_MODIFY == modop) {
        slapi_mods_free(&smods);
    }

  bail:
    if (free_entry && e)
        slapi_entry_free(e);

    if (ret) {
        slapi_log_error(SLAPI_LOG_PLUGIN, MEP_PLUGIN_SUBSYSTEM,
                        "mep_pre_op: operation failure [%d]\n", ret);
        slapi_send_ldap_result(pb, ret, NULL, errstr, 0, NULL);
        slapi_ch_free((void **)&errstr);
        ret = -1;
    }

    slapi_log_error(SLAPI_LOG_TRACE, MEP_PLUGIN_SUBSYSTEM,
                    "<-- mep_pre_op\n");

    return ret;
}

static int
mep_add_pre_op(Slapi_PBlock * pb)
{
    return mep_pre_op(pb, LDAP_CHANGETYPE_ADD);
}

static int
mep_del_pre_op(Slapi_PBlock * pb)
{
    return mep_pre_op(pb, LDAP_CHANGETYPE_DELETE);
}

static int
mep_mod_pre_op(Slapi_PBlock * pb)
{
    return mep_pre_op(pb, LDAP_CHANGETYPE_MODIFY);
}

static int
mep_modrdn_pre_op(Slapi_PBlock * pb)
{
    return mep_pre_op(pb, LDAP_CHANGETYPE_MODDN);
}

static int
mep_mod_post_op(Slapi_PBlock *pb)
{
    Slapi_Mods *smods = NULL;
    Slapi_PBlock *mep_pb = NULL;
    Slapi_Entry *e = NULL;
    char *dn = NULL;
    char *managed_dn = NULL;
    Slapi_DN *managed_sdn = NULL;
    char *mapped_dn = NULL;
    Slapi_DN *mapped_sdn = NULL;
    struct configEntry *config = NULL;
    int result = 0;

    slapi_log_error(SLAPI_LOG_TRACE, MEP_PLUGIN_SUBSYSTEM,
                    "--> mep_mod_post_op\n");

    /* Just bail if we aren't ready to service requests yet. */
    if (!g_plugin_started)
        return 0;

    if (mep_oktodo(pb) && (dn = mep_get_dn(pb))) {
        /* First check if the config or a template is being modified. */
        if (mep_dn_is_config(dn) || mep_dn_is_template(dn)) {
            mep_load_config();
        }

        /* If replication, just bail. */
        if (mep_isrepl(pb)) {
            goto bail;
        }

        /* Fetch the modified entry.  This will not be set for a chaining
         * backend, so don't treat the message as fatal. */
        slapi_pblock_get(pb, SLAPI_ENTRY_POST_OP, &e);
        if (e == NULL) {
            slapi_log_error(SLAPI_LOG_PLUGIN, MEP_PLUGIN_SUBSYSTEM,
                            "mep_mod_post_op: Unable to fetch postop entry.\n");
            goto bail;
        }

        /* If the entry is a tombstone, just bail. */
<<<<<<< HEAD
        if (slapi_entry_attr_hasvalue(e, SLAPI_ATTR_OBJECTCLASS,
                                      SLAPI_ATTR_VALUE_TOMBSTONE)) {
=======
        if (mep_has_tombstone_value(e)) {
>>>>>>> ce1d30ad
            goto bail;
        }

        /* Check if we're an origin entry.  Update the
         * mapped attrs of it's managed entry if so. */
        managed_dn = slapi_entry_attr_get_charptr(e, MEP_MANAGED_ENTRY_TYPE);
        if (managed_dn) {
            mep_config_read_lock();

            /* Bail out if the plug-in close function was just called. */
            if (!g_plugin_started) {
                mep_config_unlock();
                goto bail;
            }

            mep_find_config(e, &config);
            if (config) {
                smods = mep_get_mapped_mods(config, e, &mapped_dn);
                if (smods) {
                    /* Clear out the pblock for reuse. */
                    mep_pb = slapi_pblock_new();

                    /* Perform the modify operation. */
                    slapi_log_error(SLAPI_LOG_PLUGIN, MEP_PLUGIN_SUBSYSTEM,
                            "mep_mod_post_op: Updating mapped attributes "
                            "in entry \"%s\"\n.", managed_dn);
                    slapi_modify_internal_set_pb(mep_pb, managed_dn,
                                    slapi_mods_get_ldapmods_byref(smods), 0, 0,
                                    mep_get_plugin_id(), 0);
                    slapi_modify_internal_pb(mep_pb);
                    slapi_pblock_get(mep_pb, SLAPI_PLUGIN_INTOP_RESULT, &result);

                    if (result != LDAP_SUCCESS) {
                        slapi_log_error(SLAPI_LOG_FATAL, MEP_PLUGIN_SUBSYSTEM,
                                    "mep_mod_post_op: Unable to update mapped "
                                    "attributes from origin entry \"%s\" in managed "
                                    "entry \"%s\" (%s).\n", dn, managed_dn,
                                    ldap_err2string(result));
                    }

                    slapi_mods_free(&smods);
                    slapi_pblock_destroy(mep_pb);
                }

                /* Check if we need to rename the managed entry. */
                if (mapped_dn) {
                    mapped_sdn = slapi_sdn_new_dn_passin(mapped_dn);
                    managed_sdn = slapi_sdn_new_dn_byref(managed_dn);

                    if (slapi_sdn_compare(managed_sdn, mapped_sdn) != 0) {
                        mep_rename_managed_entry(e, mapped_dn, managed_dn);
                    }

                    slapi_sdn_free(&mapped_sdn);
                    slapi_sdn_free(&managed_sdn);
                }
            } else {
                slapi_log_error(SLAPI_LOG_FATAL, MEP_PLUGIN_SUBSYSTEM,
                        "mep_mod_post_op: Unable to find config for origin "
                        "entry \"%s\".\n", dn);
            }

            slapi_ch_free_string(&managed_dn);

            mep_config_unlock();
        }

    }

  bail:
    slapi_log_error(SLAPI_LOG_TRACE, MEP_PLUGIN_SUBSYSTEM,
                    "<-- mep_mod_post_op\n");

    return 0;
}

static int
mep_add_post_op(Slapi_PBlock *pb)
{
    Slapi_Entry *e = NULL;
    char *dn = NULL;
    struct configEntry *config = NULL;

    slapi_log_error(SLAPI_LOG_TRACE, MEP_PLUGIN_SUBSYSTEM,
                    "--> mep_add_post_op\n");

    /* Just bail if we aren't ready to service requests yet. */
    if (!g_plugin_started || !mep_oktodo(pb))
        return 0;

    /* Reload config if a config entry was added. */
    if ((dn = mep_get_dn(pb))) {
        if (mep_dn_is_config(dn)) {
            mep_load_config();
        }
    } else {
        slapi_log_error(SLAPI_LOG_PLUGIN, MEP_PLUGIN_SUBSYSTEM,
                        "mep_add_post_op: Error "
                        "retrieving dn\n");
    }

    /* If replication, just bail. */
    if (mep_isrepl(pb)) {
        return 0;
    }

    /* Get the newly added entry. */
    slapi_pblock_get(pb, SLAPI_ENTRY_POST_OP, &e);

    if (e) {
        /* If the entry is a tombstone, just bail. */
<<<<<<< HEAD
        if (slapi_entry_attr_hasvalue(e, SLAPI_ATTR_OBJECTCLASS,
                                      SLAPI_ATTR_VALUE_TOMBSTONE)) {
=======
        if (mep_has_tombstone_value(e)) {
>>>>>>> ce1d30ad
            return 0;
        }

        /* Check if a config entry applies
         * to the entry being added. */
        mep_config_read_lock();

        /* Bail out if the plug-in close function was just called. */
        if (!g_plugin_started) {
            mep_config_unlock();
            return 0;
        }

        mep_find_config(e, &config);
        if (config) {
            mep_add_managed_entry(config, e);
        }

        mep_config_unlock();
    } else {
        slapi_log_error(SLAPI_LOG_PLUGIN, MEP_PLUGIN_SUBSYSTEM,
                        "mep_add_post_op: Error "
                        "retrieving post-op entry %s\n", dn);
    }

    slapi_log_error(SLAPI_LOG_TRACE, MEP_PLUGIN_SUBSYSTEM,
                    "<-- mep_add_post_op\n");

    return 0;
}

static int
mep_del_post_op(Slapi_PBlock *pb)
{
    char *dn = NULL;
    Slapi_Entry *e = NULL;

    slapi_log_error(SLAPI_LOG_TRACE, MEP_PLUGIN_SUBSYSTEM,
                    "--> mep_del_post_op\n");

    /* Just bail if we aren't ready to service requests yet. */
    if (!g_plugin_started || !mep_oktodo(pb)) {
        return 0;
    }

    /* Reload config if a config entry was deleted. */
    if ((dn = mep_get_dn(pb))) {
        if (mep_dn_is_config(dn))
            mep_load_config();
    } else {
        slapi_log_error(SLAPI_LOG_PLUGIN, MEP_PLUGIN_SUBSYSTEM,
                        "mep_del_post_op: Error "
                        "retrieving dn\n");
    }

    /* If replication, just bail. */
    if (mep_isrepl(pb)) {
        return 0;
    }

    /* Get deleted entry, then go through types to find config. */
    slapi_pblock_get( pb, SLAPI_ENTRY_PRE_OP, &e );

    if (e) {
        char *managed_dn = NULL;

        /* If the entry is a tombstone, just bail. */
<<<<<<< HEAD
        if (slapi_entry_attr_hasvalue(e, SLAPI_ATTR_OBJECTCLASS,
                                      SLAPI_ATTR_VALUE_TOMBSTONE)) {
=======
        if (mep_has_tombstone_value(e)) {
>>>>>>> ce1d30ad
            return 0;
        }

        /* See if we're an origin entry . */
        managed_dn = slapi_entry_attr_get_charptr(e, MEP_MANAGED_ENTRY_TYPE);
        if (managed_dn) {
            Slapi_PBlock *mep_pb = slapi_pblock_new();

            /* Delete the managed entry. */
            slapi_log_error(SLAPI_LOG_PLUGIN, MEP_PLUGIN_SUBSYSTEM,
                            "mep_del_post_op: Deleting managed entry "
                            "\"%s\" due to deletion of origin entry "
                            "\"%s\".\n ", managed_dn, dn);
            slapi_delete_internal_set_pb(mep_pb, managed_dn, NULL,
                                         NULL, mep_get_plugin_id(), 0);
            slapi_delete_internal_pb(mep_pb);

            slapi_ch_free_string(&managed_dn);
            slapi_pblock_destroy(mep_pb);
        }
    } else {
        slapi_log_error(SLAPI_LOG_PLUGIN, MEP_PLUGIN_SUBSYSTEM,
                        "mep_del_post_op: Error "
                        "retrieving pre-op entry %s\n", dn);
    }

    slapi_log_error(SLAPI_LOG_TRACE, MEP_PLUGIN_SUBSYSTEM,
                    "<-- mep_del_post_op\n");

    return 0;
}

static int
mep_modrdn_post_op(Slapi_PBlock *pb)
{
    char *old_dn = NULL;
    char *new_dn = NULL;
    Slapi_Entry *post_e = NULL;
    char *managed_dn = NULL;
    struct configEntry *config = NULL;

    slapi_log_error(SLAPI_LOG_TRACE, MEP_PLUGIN_SUBSYSTEM,
                    "--> mep_modrdn_post_op\n");

    /* Just bail if we aren't ready to service requests yet. */
    if (!g_plugin_started || !mep_oktodo(pb))
        return 0;;

    /* Reload config if an existing config entry was renamed,
     * or if the new dn brings an entry into the scope of the
     * config entries. */
    slapi_pblock_get(pb, SLAPI_ENTRY_POST_OP, &post_e);
    if (post_e) {
        new_dn = slapi_entry_get_ndn(post_e);
    } else {
        slapi_log_error(SLAPI_LOG_PLUGIN, MEP_PLUGIN_SUBSYSTEM,
                        "mep_modrdn_post_op: Error "
                        "retrieving post-op entry\n");
        return 0;
    }

    if ((old_dn = mep_get_dn(pb))) {
        if (mep_dn_is_config(old_dn) || mep_dn_is_config(new_dn))
            mep_load_config();
    } else {
        slapi_log_error(SLAPI_LOG_PLUGIN, MEP_PLUGIN_SUBSYSTEM,
                        "mep_modrdn_post_op: Error "
                        "retrieving dn\n");
    }

    /* If replication, just bail. */
    if (mep_isrepl(pb)) {
        return 0;
    }

    /* If the entry is a tombstone, just bail. */
<<<<<<< HEAD
    if (slapi_entry_attr_hasvalue(post_e, SLAPI_ATTR_OBJECTCLASS,
                                  SLAPI_ATTR_VALUE_TOMBSTONE)) {
=======
    if (mep_has_tombstone_value(post_e)) {
>>>>>>> ce1d30ad
        return 0;
    }

    /* See if we're an origin entry . */
    managed_dn = slapi_entry_attr_get_charptr(post_e, MEP_MANAGED_ENTRY_TYPE);
    if (managed_dn) {
        LDAPMod mod;
        LDAPMod *mods[3];
        char *vals[2];
        int result = LDAP_SUCCESS;
        Slapi_PBlock *mep_pb = slapi_pblock_new();
        Slapi_Entry *new_managed_entry = NULL;
        Slapi_DN *managed_sdn = NULL;
        Slapi_Mods *smods = NULL;

        mep_config_read_lock();

        /* Bail out if the plug-in close function was just called. */
        if (!g_plugin_started) {
            mep_config_unlock();
            slapi_pblock_destroy(mep_pb);
            return 0;
        }

        mep_find_config(post_e, &config);
        if (!config) {
            LDAPMod mod2;
            char *vals2[2];

            /* Delete the associated managed entry. */
            slapi_log_error(SLAPI_LOG_PLUGIN, MEP_PLUGIN_SUBSYSTEM,
                    "mep_modrdn_post_op: Removing managed entry \"%s\" "
                    "since origin entry \"%s\" was moved out of scope.\n",
                    managed_dn, old_dn);
            slapi_delete_internal_set_pb (mep_pb, managed_dn, NULL, NULL,
                                          mep_get_plugin_id(), 0);
            slapi_delete_internal_pb(mep_pb);

            /* Clear out the pblock for reuse. */
            slapi_pblock_init(mep_pb);

            /* Remove the pointer from the origin entry. */
            vals[0] = 0;
            mod.mod_op = LDAP_MOD_DELETE;
            mod.mod_type = MEP_MANAGED_ENTRY_TYPE;
            mod.mod_values = vals;

            /* Remove the origin objectclass. */
            vals2[0] = MEP_ORIGIN_OC;
            vals2[1] = 0;
            mod2.mod_op = LDAP_MOD_DELETE;
            mod2.mod_type = SLAPI_ATTR_OBJECTCLASS;
            mod2.mod_values = vals2;

            mods[0] = &mod;
            mods[1] = &mod2;
            mods[2] = 0;

            /* Perform the modify operation. */
            slapi_log_error(SLAPI_LOG_PLUGIN, MEP_PLUGIN_SUBSYSTEM,
                    "mep_modrdn_post_op: Removing %s pointer and %s "
                    "objectclass from entry \"%s\".\n",
                    MEP_MANAGED_ENTRY_TYPE, MEP_ORIGIN_OC, new_dn);
            slapi_modify_internal_set_pb(mep_pb, new_dn, mods, 0, 0,
                                         mep_get_plugin_id(), 0);
            slapi_modify_internal_pb(mep_pb);
            slapi_pblock_get(mep_pb, SLAPI_PLUGIN_INTOP_RESULT, &result);

            if (result != LDAP_SUCCESS) {
                slapi_log_error(SLAPI_LOG_FATAL, MEP_PLUGIN_SUBSYSTEM,
                                "mep_modrdn_post_op: Unable to remove %s "
                                "pointer and %s objectclass from entry "
                                "\"%s\".\n", MEP_MANAGED_ENTRY_TYPE,
                                MEP_ORIGIN_OC, new_dn);
            }
        } else {
            /* Update backlink to new origin DN in managed entry. */
            vals[0] = new_dn;
            vals[1] = 0;
            mod.mod_op = LDAP_MOD_REPLACE;
            mod.mod_type = MEP_MANAGED_BY_TYPE;
            mod.mod_values = vals;

            mods[0] = &mod;
            mods[1] = 0;

            /* Perform the modify operation. */
            slapi_log_error(SLAPI_LOG_PLUGIN, MEP_PLUGIN_SUBSYSTEM,
                    "mep_modrdn_post_op: Updating %s pointer to \"%s\" "
                    "in entry \"%s\".\n", MEP_MANAGED_BY_TYPE, new_dn, managed_dn);
            slapi_modify_internal_set_pb(mep_pb, managed_dn, mods, 0, 0,
                                         mep_get_plugin_id(), 0);
            slapi_modify_internal_pb(mep_pb);
            slapi_pblock_get(mep_pb, SLAPI_PLUGIN_INTOP_RESULT, &result);

            if (result != LDAP_SUCCESS) {
                slapi_log_error(SLAPI_LOG_FATAL, MEP_PLUGIN_SUBSYSTEM,
                            "mep_modrdn_post_op: Unable to update pointer to "
                            "origin entry \"%s\" in managed entry \"%s\" "
                            "(%s).\n", new_dn, managed_dn, ldap_err2string(result));
            } else {
                /* Create a new managed entry to determine what changes
                 * we need to make to the existing managed entry. */
                new_managed_entry = mep_create_managed_entry(config, post_e);

                /* See if we need to rename the managed entry. */
                managed_sdn = slapi_sdn_new_dn_byref(managed_dn);
                if (slapi_sdn_compare(slapi_entry_get_sdn(new_managed_entry), managed_sdn) != 0) {
                    /* Rename the managed entry. */
                    slapi_log_error(SLAPI_LOG_PLUGIN, MEP_PLUGIN_SUBSYSTEM,
                                    "mep_modrdn_post_op: Renaming managed entry "
                                    "\"%s\" to \"%s\" due to rename of origin "
                                    "entry \"%s\".\n ", managed_dn,
                                    slapi_entry_get_dn(new_managed_entry), old_dn);
                    mep_rename_managed_entry(post_e, slapi_entry_get_dn(new_managed_entry), managed_dn);
                }

                /* Update all of the mapped attributes
                 * to be sure they are up to date. */
                smods = mep_get_mapped_mods(config, post_e, NULL);
                if (smods) {
                    /* Clear out the pblock for reuse. */
                    slapi_pblock_init(mep_pb);

                    /* Perform the modify operation. */
                    slapi_log_error(SLAPI_LOG_PLUGIN, MEP_PLUGIN_SUBSYSTEM,
                            "mep_modrdn_post_op: Updating mapped attributes "
                            "in entry \"%s\"\n.", managed_dn);
                    slapi_modify_internal_set_pb(mep_pb, slapi_entry_get_dn(new_managed_entry),
                                    slapi_mods_get_ldapmods_byref(smods), 0, 0,
                                    mep_get_plugin_id(), 0);
                    slapi_modify_internal_pb(mep_pb);
                    slapi_pblock_get(mep_pb, SLAPI_PLUGIN_INTOP_RESULT, &result);

                    if (result != LDAP_SUCCESS) {
                        slapi_log_error(SLAPI_LOG_FATAL, MEP_PLUGIN_SUBSYSTEM,
                                    "mep_modrdn_post_op: Unable to update mapped "
                                    "attributes from origin entry \"%s\" in managed "
                                    "entry \"%s\" (%s).\n", new_dn,
                                    slapi_entry_get_dn(new_managed_entry),
                                    ldap_err2string(result));
                    }

                    slapi_mods_free(&smods);
                }

                slapi_sdn_free(&managed_sdn);
                slapi_entry_free(new_managed_entry);
            }
        }

        slapi_pblock_destroy(mep_pb);

        slapi_ch_free_string(&managed_dn);

        mep_config_unlock();
    } else {
        /* Was this entry moved into scope of a config entry?
         * If so, treat like an add and create the new managed
         * entry and links. */
        mep_config_read_lock();

        /* Bail out if the plug-in close function was just called. */
        if (!g_plugin_started) {
            mep_config_unlock();
            return 0;
        }

        mep_find_config(post_e, &config);
        if (config) {
            mep_add_managed_entry(config, post_e);
        }

        mep_config_unlock();
    }

    slapi_log_error(SLAPI_LOG_TRACE, MEP_PLUGIN_SUBSYSTEM,
                    "<-- mep_modrdn_post_op\n");

    return 0;
}

static int
mep_has_tombstone_value(Slapi_Entry * e)
{
    Slapi_Value *tombstone = slapi_value_new_string(SLAPI_ATTR_VALUE_TOMBSTONE);
    int rc = slapi_entry_attr_has_syntax_value(e, SLAPI_ATTR_OBJECTCLASS,
                                               tombstone);
    slapi_value_free(&tombstone);
    return rc;
}<|MERGE_RESOLUTION|>--- conflicted
+++ resolved
@@ -381,17 +381,6 @@
      * flag again after obtaining a reader lock, no free'd resources
      * will be used. */
 
-<<<<<<< HEAD
-    /* We explicitly don't destroy the config lock here.  If we did,
-     * there is the slight possibility that another thread that just
-     * passed the g_plugin_started check is about to try to obtain
-     * a reader lock.  We leave the lock around so these threads
-     * don't crash the process.  If we always check the started
-     * flag again after obtaining a reader lock, no free'd resources
-     * will be used. */
-
-=======
->>>>>>> ce1d30ad
 done:
     slapi_log_error(SLAPI_LOG_TRACE, MEP_PLUGIN_SUBSYSTEM,
                     "<-- mep_close\n");
@@ -2117,12 +2106,7 @@
         }
 
         /* If the entry is a tombstone, just bail. */
-<<<<<<< HEAD
-        if (slapi_entry_attr_hasvalue(e, SLAPI_ATTR_OBJECTCLASS,
-                                      SLAPI_ATTR_VALUE_TOMBSTONE)) {
-=======
         if (mep_has_tombstone_value(e)) {
->>>>>>> ce1d30ad
             goto bail;
         }
 
@@ -2234,12 +2218,7 @@
 
     if (e) {
         /* If the entry is a tombstone, just bail. */
-<<<<<<< HEAD
-        if (slapi_entry_attr_hasvalue(e, SLAPI_ATTR_OBJECTCLASS,
-                                      SLAPI_ATTR_VALUE_TOMBSTONE)) {
-=======
         if (mep_has_tombstone_value(e)) {
->>>>>>> ce1d30ad
             return 0;
         }
 
@@ -2307,12 +2286,7 @@
         char *managed_dn = NULL;
 
         /* If the entry is a tombstone, just bail. */
-<<<<<<< HEAD
-        if (slapi_entry_attr_hasvalue(e, SLAPI_ATTR_OBJECTCLASS,
-                                      SLAPI_ATTR_VALUE_TOMBSTONE)) {
-=======
         if (mep_has_tombstone_value(e)) {
->>>>>>> ce1d30ad
             return 0;
         }
 
@@ -2389,12 +2363,7 @@
     }
 
     /* If the entry is a tombstone, just bail. */
-<<<<<<< HEAD
-    if (slapi_entry_attr_hasvalue(post_e, SLAPI_ATTR_OBJECTCLASS,
-                                  SLAPI_ATTR_VALUE_TOMBSTONE)) {
-=======
     if (mep_has_tombstone_value(post_e)) {
->>>>>>> ce1d30ad
         return 0;
     }
 
